--- conflicted
+++ resolved
@@ -82,64 +82,6 @@
         LOGV("GVRActivity::showConfirmQuit");
         vrapi_ShowSystemUI(&oculusJavaMainThread_, VRAPI_SYS_UI_CONFIRM_QUIT_MENU);
     }
-<<<<<<< HEAD
-=======
-    mVrapiInitResult = VRAPI_INITIALIZE_UNKNOWN_ERROR;
-}
-
-void GVRActivity::showConfirmQuit() {
-    LOGV("GVRActivity::showConfirmQuit");
-    vrapi_ShowSystemUI(&oculusJavaMainThread_, VRAPI_SYS_UI_CONFIRM_QUIT_MENU);
-}
-
-bool GVRActivity::updateSensoredScene() {
-    return oculusJavaGlThread_.Env->CallBooleanMethod(oculusJavaGlThread_.ActivityObject, updateSensoredSceneMethodId);
-}
-
-void GVRActivity::setCameraRig(jlong cameraRig) {
-    cameraRig_ = reinterpret_cast<CameraRig*>(cameraRig);
-    sensoredSceneUpdated_ = false;
-}
-
-void GVRActivity::onSurfaceCreated(JNIEnv& env) {
-    LOGV("GVRActivity::onSurfaceCreated");
-    initializeOculusJava(env, oculusJavaGlThread_);
-
-    //must happen as soon as possible as it updates the java side wherever it has default values; e.g.
-    //resolutionWidth -1 becomes whatever VRAPI_SYS_PROP_SUGGESTED_EYE_TEXTURE_WIDTH is.
-    configurationHelper_.getFramebufferConfiguration(env, mWidthConfiguration, mHeightConfiguration,
-            vrapi_GetSystemPropertyInt(&oculusJavaGlThread_, VRAPI_SYS_PROP_SUGGESTED_EYE_TEXTURE_WIDTH),
-            vrapi_GetSystemPropertyInt(&oculusJavaGlThread_, VRAPI_SYS_PROP_SUGGESTED_EYE_TEXTURE_HEIGHT),
-            mMultisamplesConfiguration, mColorTextureFormatConfiguration,
-            mResolveDepthConfiguration, mDepthTextureFormatConfiguration);
-}
-
-void GVRActivity::onSurfaceChanged(JNIEnv& env) {
-    int maxSamples = MSAA::getMaxSampleCount();
-    LOGV("GVRActivityT::onSurfaceChanged");
-    initializeOculusJava(env, oculusJavaGlThread_);
-
-    if (nullptr == oculusMobile_) {
-        ovrModeParms parms = vrapi_DefaultModeParms(&oculusJavaGlThread_);
-        bool AllowPowerSave, ResetWindowFullscreen;
-        configurationHelper_.getModeConfiguration(env, AllowPowerSave, ResetWindowFullscreen);
-        parms.Flags |=AllowPowerSave;
-        parms.Flags |=ResetWindowFullscreen;
-
-        oculusMobile_ = vrapi_EnterVrMode(&parms);
-        if (gearController != nullptr) {
-            gearController->setOvrMobile(oculusMobile_);
-        }
-
-        oculusPerformanceParms_ = vrapi_DefaultPerformanceParms();
-        configurationHelper_.getPerformanceConfiguration(env, oculusPerformanceParms_);
-
-        oculusHeadModelParms_ = vrapi_DefaultHeadModelParms();
-        configurationHelper_.getHeadModelConfiguration(env, oculusHeadModelParms_);
-        if (mMultisamplesConfiguration > maxSamples)
-            mMultisamplesConfiguration = maxSamples;
-
->>>>>>> f753f052
 
     bool GVRActivity::updateSensoredScene() {
         return oculusJavaGlThread_.Env->CallBooleanMethod(oculusJavaGlThread_.ActivityObject, updateSensoredSceneMethodId);
@@ -176,6 +118,9 @@
             parms.Flags |=ResetWindowFullscreen;
 
             oculusMobile_ = vrapi_EnterVrMode(&parms);
+            if (gearController != nullptr) {
+                gearController->setOvrMobile(oculusMobile_);
+            }
 
             oculusPerformanceParms_ = vrapi_DefaultPerformanceParms();
             configurationHelper_.getPerformanceConfiguration(env, oculusPerformanceParms_);
@@ -290,62 +235,17 @@
         }
 
         FrameBufferObject::unbind();
+
+        // check if the controller is available
+        if (gearController != nullptr && gearController->findConnectedGearController()) {
+            // collect the controller input if available
+            gearController->onFrame(predictedDisplayTime);
+        }
+
         vrapi_SubmitFrame(oculusMobile_, &parms);
     }
 
-<<<<<<< HEAD
     static const GLenum attachments[] = {GL_COLOR_ATTACHMENT0, GL_DEPTH_ATTACHMENT, GL_STENCIL_ATTACHMENT};
-=======
-    FrameBufferObject::unbind();
-
-    // check if the controller is available
-    if (gearController != nullptr && gearController->findConnectedGearController()) {
-        // collect the controller input if available
-        gearController->onFrame(predictedDisplayTime);
-    }
-
-    vrapi_SubmitFrame(oculusMobile_, &parms);
-}
-
-static const GLenum attachments[] = {GL_COLOR_ATTACHMENT0, GL_DEPTH_ATTACHMENT, GL_STENCIL_ATTACHMENT};
-
-void GVRActivity::beginRenderingEye(const int eye) {
-    frameBuffer_[eye].bind();
-
-    GL(glViewport(x, y, width, height));
-    GL(glScissor(0, 0, frameBuffer_[eye].mWidth, frameBuffer_[eye].mHeight));
-
-    GL(glInvalidateFramebuffer(GL_FRAMEBUFFER, sizeof(attachments)/sizeof(GLenum), attachments));
-}
-
-void GVRActivity::endRenderingEye(const int eye) {
-    GL(glDisable(GL_DEPTH_TEST));
-    GL(glDisable(GL_CULL_FACE));
-
-    if (!clampToBorderSupported_) {
-        // quote off VrApi_Types.h:
-        // <quote>
-        // Because OpenGL ES does not support clampToBorder, it is the
-        // application's responsibility to make sure that all mip levels
-        // of the primary eye texture have a black border that will show
-        // up when time warp pushes the texture partially off screen.
-        // </quote>
-        // also see EyePostRender::FillEdgeColor in VrAppFramework
-        GL(glClearColor(0, 0, 0, 1));
-        GL(glEnable(GL_SCISSOR_TEST));
-
-        GL(glScissor(0, 0, mWidthConfiguration, 1));
-        GL(glClear(GL_COLOR_BUFFER_BIT));
-        GL(glScissor(0, mHeightConfiguration - 1, mWidthConfiguration, 1));
-        GL(glClear(GL_COLOR_BUFFER_BIT));
-        GL(glScissor(0, 0, 1, mHeightConfiguration));
-        GL(glClear(GL_COLOR_BUFFER_BIT));
-        GL(glScissor(mWidthConfiguration - 1, 0, 1, mHeightConfiguration));
-        GL(glClear(GL_COLOR_BUFFER_BIT));
-
-        GL(glDisable(GL_SCISSOR_TEST));
-    }
->>>>>>> f753f052
 
     void GVRActivity::beginRenderingEye(const int eye) {
         frameBuffer_[eye].bind();
