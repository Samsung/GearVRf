--- conflicted
+++ resolved
@@ -50,15 +50,13 @@
     // on hold and do this kind of conversion fist
 
     if (scene->getSceneDirtyFlag()) {
-<<<<<<< HEAD
 
         glm::mat4 view_matrix = camera->getViewMatrix();
         glm::mat4 projection_matrix = camera->getProjectionMatrix();
         glm::mat4 vp_matrix = glm::mat4(projection_matrix * view_matrix);
 
-        std::vector < std::shared_ptr < SceneObject >> scene_objects =
-                scene->getWholeSceneObjects();
-        std::vector < std::shared_ptr < RenderData >> render_data_vector;
+        std::vector<SceneObject*> scene_objects = scene->getWholeSceneObjects();
+        std::vector<RenderData*> render_data_vector;
 
 
 #if _GVRF_USE_GLES3_
@@ -66,7 +64,7 @@
         {
             for (auto it = scene_objects.begin(); it != scene_objects.end(); ++it)
             {
-                std::shared_ptr<RenderData> render_data = (*it)->render_data();
+                RenderData* render_data = (*it)->render_data();
                 if (render_data != 0)
                 {
                     if( render_data->material() != 0)
@@ -100,20 +98,14 @@
 
         for (auto it = scene_objects.begin(); it != scene_objects.end(); ++it)
         {
-            std::shared_ptr<RenderData> render_data = (*it)->render_data();
-=======
-        std::vector<SceneObject*> scene_objects = scene->getWholeSceneObjects();
-        std::vector<RenderData*> render_data_vector;
-        for (auto it = scene_objects.begin(); it != scene_objects.end(); ++it) {
             RenderData* render_data = (*it)->render_data();
->>>>>>> 409fd90b
             if (render_data != 0) {
                 if (render_data->material() != 0) {
                     // Check for frustum culling flag
                     if(scene->get_frustum_culling())
                     {
                         // Frustum culling setup
-                        std::shared_ptr<Mesh> currentMesh = render_data->mesh();
+                        Mesh* currentMesh = render_data->mesh();
                         float* bounding_box_info = currentMesh->getBoundingBoxInfo();
                         glm::mat4 model_matrix_tmp(render_data->owner_object()->transform()->getModelMatrix());
                         glm::mat4 mvp_matrix_tmp( vp_matrix * model_matrix_tmp);
@@ -154,8 +146,8 @@
                                 	if(!is_query_issued)
                                 	{
 										//Setup basic bounding box and material
-										std::shared_ptr<RenderData> bounding_box_render_data(new RenderData());
-										std::shared_ptr<Mesh> bounding_box_mesh = render_data->mesh()->getBoundingBox();
+										RenderData* bounding_box_render_data(new RenderData());
+										Mesh* bounding_box_mesh = render_data->mesh()->getBoundingBox();
 										bounding_box_render_data->set_mesh(bounding_box_mesh);
 
                                         GLuint *query = (*it)->get_occlusion_array();
@@ -196,15 +188,7 @@
         std::sort(render_data_vector.begin(), render_data_vector.end(),
                 compareRenderData);
 
-<<<<<<< HEAD
-        std::vector < std::shared_ptr < PostEffectData >> post_effects =
-                camera->post_effect_data();
-=======
-        glm::mat4 view_matrix = camera->getViewMatrix();
-        glm::mat4 projection_matrix = camera->getProjectionMatrix();
-
         std::vector<PostEffectData*> post_effects = camera->post_effect_data();
->>>>>>> 409fd90b
 
         glEnable (GL_DEPTH_TEST);
         glDepthFunc (GL_LEQUAL);
@@ -279,7 +263,6 @@
     } // flag checking
 }
 
-<<<<<<< HEAD
 void Renderer::build_frustum(float frustum[6][4], float mvp_matrix[16])
 {
     float t;
@@ -398,21 +381,11 @@
    return true;
 }
 
-void Renderer::renderCamera(std::shared_ptr<Scene> scene,
-        std::shared_ptr<Camera> camera,
-        std::shared_ptr<RenderTexture> render_texture,
-        std::shared_ptr<ShaderManager> shader_manager,
-        std::shared_ptr<PostEffectShaderManager> post_effect_shader_manager,
-        std::shared_ptr<RenderTexture> post_effect_render_texture_a,
-        std::shared_ptr<RenderTexture> post_effect_render_texture_b,
-        glm::mat4 vp_matrix) {
-=======
 void Renderer::renderCamera(Scene* scene, Camera* camera,
         RenderTexture* render_texture, ShaderManager* shader_manager,
         PostEffectShaderManager* post_effect_shader_manager,
         RenderTexture* post_effect_render_texture_a,
         RenderTexture* post_effect_render_texture_b, glm::mat4 vp_matrix) {
->>>>>>> 409fd90b
     GLint curFBO;
     GLint viewport[4];
     glGetIntegerv(GL_FRAMEBUFFER_BINDING, &curFBO);
@@ -448,15 +421,9 @@
             post_effect_render_texture_a, post_effect_render_texture_b);
 }
 
-<<<<<<< HEAD
-void Renderer::renderRenderData(std::shared_ptr<RenderData> render_data,
-        const glm::mat4& view_matrix, const glm::mat4& projection_matrix,
-        int render_mask, std::shared_ptr<ShaderManager> shader_manager) {
-=======
 void Renderer::renderRenderData(RenderData* render_data,
 		const glm::mat4& view_matrix, const glm::mat4& projection_matrix, int render_mask,
         ShaderManager* shader_manager) {
->>>>>>> 409fd90b
     if (render_mask & render_data->render_mask()) {
         if (!render_data->cull_test()) {
             glDisable (GL_CULL_FACE);
