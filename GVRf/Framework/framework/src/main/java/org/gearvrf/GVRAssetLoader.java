--- conflicted
+++ resolved
@@ -556,15 +556,6 @@
     protected static ResourceCache<GVRImage> mTextureCache = new ResourceCache<GVRImage>();
     protected static HashMap<String, GVRImage> mEmbeddedCache = new HashMap<String, GVRImage>();
     protected static GVRBitmapTexture mDefaultImage = null;
-
-<<<<<<< HEAD
-    protected GVRContext mContext;
-    protected ResourceCache<GVRMesh> mMeshCache = new ResourceCache<GVRMesh>();
-=======
-    protected static ResourceCache<GVRTexture> mTextureCache = new ResourceCache<GVRTexture>();
-    protected static HashMap<String, GVRTexture> mEmbeddedCache = new HashMap<String, GVRTexture>();
-    protected static GVRTexture mDefaultTexture = null;
->>>>>>> 08272895
 
     protected GVRContext mContext;
     protected ResourceCache<GVRMesh> mMeshCache = new ResourceCache<>();
@@ -1879,9 +1870,5 @@
     }
 
     private final static String TAG = "GVRAssetLoader";
-<<<<<<< HEAD
-
-}
-=======
-}
->>>>>>> 08272895
+
+}