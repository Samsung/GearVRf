/* Copyright 2016 Samsung Electronics Co., LTD
 *
 * Licensed under the Apache License, Version 2.0 (the "License");
 * you may not use this file except in compliance with the License.
 * You may obtain a copy of the License at
 *
 *     http://www.apache.org/licenses/LICENSE-2.0
 *
 * Unless required by applicable law or agreed to in writing, software
 * distributed under the License is distributed on an "AS IS" BASIS,
 * WITHOUT WARRANTIES OR CONDITIONS OF ANY KIND, either express or implied.
 * See the License for the specific language governing permissions and
 * limitations under the License.
 */

package org.gearvrf.x3d;

import android.content.Context;
import android.graphics.Color;
import android.graphics.Typeface;

import org.gearvrf.GVRCursorController;
import org.gearvrf.io.GVRControllerType;
import org.gearvrf.io.GVRInputManager;
import org.gearvrf.utility.Log;

import java.io.FileNotFoundException;
import java.io.IOException;
import java.io.InputStream;
import java.io.StreamTokenizer;
import java.io.StringReader;
import java.util.ArrayList;
import java.util.Arrays;
import java.util.LinkedHashMap;
import java.util.List;
import java.util.Map;
import java.util.Vector;

import javax.xml.parsers.SAXParser;
import javax.xml.parsers.SAXParserFactory;

import org.gearvrf.script.GVRJavascriptScriptFile;
import org.gearvrf.script.javascript.GVRJavascriptV8File;
import org.xml.sax.Attributes;
import org.xml.sax.SAXException;
import org.xml.sax.helpers.DefaultHandler;

import org.gearvrf.GVRAndroidResource;
import org.gearvrf.GVRAssetLoader;
import org.gearvrf.GVRCamera;
import org.gearvrf.GVRCameraRig;
import org.gearvrf.GVRContext;
import org.gearvrf.GVRDirectLight;
import org.gearvrf.GVRIndexBuffer;
import org.gearvrf.GVRLODGroup;
import org.gearvrf.GVRMaterial;
import org.gearvrf.GVRMesh;
import org.gearvrf.GVRPerspectiveCamera;
import org.gearvrf.GVRPointLight;
import org.gearvrf.GVRRenderData;
import org.gearvrf.GVRRenderData.GVRRenderMaskBit;
import org.gearvrf.GVRRenderData.GVRRenderingOrder;
import org.gearvrf.GVRRenderPass.GVRCullFaceEnum;
import org.gearvrf.GVRSceneObject;
import org.gearvrf.GVRSpotLight;
import org.gearvrf.GVRTexture;
import org.gearvrf.GVRTextureParameters;
import org.gearvrf.GVRTextureParameters.TextureWrapType;
import org.gearvrf.GVRTransform;
import org.gearvrf.GVRVertexBuffer;
import org.gearvrf.scene_objects.GVRCubeSceneObject;
import org.gearvrf.scene_objects.GVRCylinderSceneObject;
import org.gearvrf.scene_objects.GVRSphereSceneObject;
import org.gearvrf.scene_objects.GVRTextViewSceneObject;

import org.joml.Vector3f;
import org.joml.AxisAngle4f;
import org.joml.Matrix4f;
import org.joml.Quaternionf;

public class X3Dobject {
    /**
     * This class facilitates construction of GearVRF meshes from X3D data.
     * X3D can have different indices for positions, normals and texture coordinates.
     * GearVRF has a single set of indices into a vertex array which may have
     * position, normal and texcoord components.
     * <p>
     * As the X3D file is parsed, the indices and vertex data are accumulated
     * internally to this class. When the entire mesh has been parsed,
     * a GVRIndexBuffer and GVRVertexBuffer is produced from the X3D data.
     * Every effort is made to use the original vertices and indices if possible.
     * Vertices are only duplicated if necessary.
     * <p>
     * This class uses the same data areas over again so you will require an
     * instance for each mesh you want to parse simultaneously. The current
     * X3D parser is sequential so it only needs a single instance of this
     * class per X3D file parsed.
     */
    static class MeshCreator
    {
        static class FloatArray
        {
            private float[] mData;
            private int     mCurSize;
            private int     mMinSize;

            FloatArray(int initialSize)
            {
                mMinSize = initialSize;
            }

            float[] array() { return mData; }

            int getSize() { return mCurSize; }

            void fill(float v) { Arrays.fill(mData, v); }

            void setCapacity(int c)
            {
                if ((mData == null) || (c > mData.length))
                {
                    mData = new float[c];
                }
            }

            void clear()
            {
                mCurSize = 0;
            }

            void get(int index, float[] entry)
            {
                for (int i = 0; i < entry.length; ++i)
                {
                    entry[i] = mData[index + i];
                }
            }

            float get(int index)
            {
                return mData[index];
            }

            void set(int index, Vector3f v)
            {
                mData[index] = v.x;
                mData[index + 1] = v.y;
                mData[index + 2] = v.z;
            }

            void get(int index, Vector3f v)
            {
                v.x = mData[index];
                v.y = mData[index + 1];
                v.z = mData[index + 2];
            }

            void add(float[] entry)
            {
                if (mData == null)
                {
                    mData = new float[mMinSize];
                }
                else if (mCurSize + entry.length > mData.length)
                {
                    mData = Arrays.copyOf(mData, (mCurSize * 3) / 2);
                }
                for (int i = 0; i < entry.length; ++i)
                {
                    mData[mCurSize + i] = entry[i];
                }
                mCurSize += entry.length;
            }
        };

        static class IntArray
        {
            private int[]   mData;
            private int     mCurSize;
            private int     mMinSize;

            IntArray(int initialSize)
            {
                mMinSize = initialSize;
            }

            int[] array() { return mData; }

            int getSize() { return mCurSize; }

            void setCapacity(int c)
            {
                if ((mData == null) || (c > mData.length))
                {
                    mData = new int[c];
                }
            }

            void clear()
            {
                mCurSize = 0;
            }

            int get(int index)
            {
                return mData[index];
            }

            void add(int v)
            {
                if (mData == null)
                {
                    mData = new int[mMinSize];
                }
                else if (mCurSize + 1 > mData.length)
                {
                    mData = Arrays.copyOf(mData, (mCurSize * 3) / 2);
                }
                mData[mCurSize++] = v;
            }
        };

        private IntArray mPositionIndices = new IntArray(64);
        private IntArray mNormalIndices = new IntArray(64);
        private IntArray mTexcoordIndices = new IntArray(64);
        private FloatArray mInputPositions = new FloatArray(64 * 3);
        private FloatArray mInputNormals = new FloatArray(64 * 3);
        private FloatArray mInputTexCoords = new FloatArray(64 * 3);
        private FloatArray mOutputPositions = new FloatArray(64 * 3);
        private FloatArray mOutputNormals = new FloatArray(64 * 3);
        private FloatArray mOutputTexCoords = new FloatArray(64 * 3);
        private GVRContext mContext;
        private DefinedItem mVertexBufferDefine;

        MeshCreator(GVRContext ctx)
        {
            mContext = ctx;
            mVertexBufferDefine = null;
        }

        void clear()
        {
            mOutputPositions.clear();
            mOutputNormals.clear();
            mOutputTexCoords.clear();
            mInputPositions.clear();
            mInputNormals.clear();
            mInputTexCoords.clear();
            mPositionIndices.clear();
            mNormalIndices.clear();
            mTexcoordIndices.clear();
        }

        void defineVertexBuffer(DefinedItem item)
        {
            mVertexBufferDefine = item;
        }

        /*
         * Add a new X3D position index to use in later generating the vertex buffer.
         * These indices are the same as those in the X3D file.
         */
        void addPositionIndex(int index)
        {
            mPositionIndices.add(index);
        }

        /*
         * Add a new X3D normal index to use in later generating vertex buffer.
         * These indices are the same as those in the X3D file.
         */
        void addNormalIndex(int index)
        {
            mNormalIndices.add(index);
        }

        /*
         * Add a new X3D texture coordinate index to use in later generating the vertex buffer.
         * These indices are the same as those in the X3D file.
         */
        void addTexcoordIndex(int index)
        {
            mTexcoordIndices.add(index);
        }

        /*
         * Add a position to the input vertex storage array.
         * These positions are the same as in the X3D file
         * and they will probably not match the output positions
         * because vertices may be duplicated. X3D keeps a separate
         * index table for positions, normals and texture coordinates.
         * GearVRF keeps a single index table.
         */
        void addInputPosition(float[] pos)
        {
            mInputPositions.add(pos);
        }

        /*
         * Add a normal to the input vertex storage array.
         * These normals are the same as in the X3D file
         * and they will probably not match the output normals
         * because vertices may be duplicated. X3D keeps a separate
         * index table for positions, normals and texture coordinates.
         * GearVRF keeps a single index table.
         */
        void addInputNormal(float[] norm)
        {
            mInputNormals.add(norm);
        }

        /*
         * Add a texture coordinate to the input vertex storage array.
         * These texture coordinates are the same as in the X3D file
         * and they will probably not match the output texture coordinates
         * because vertices may be duplicated. X3D keeps a separate
         * index table for positions, normals and texture coordinates.
         * GearVRF keeps a single index table.
         */
        void addInputTexcoord(float[] tc)
        {
            mInputTexCoords.add(tc);
        }

        /*
         * Generates normals for the output vertices by computing
         * face normals and averaging them.
         * First generate the polygon normal from the cross product of any
         * 2 lines of the polygon.  Second, for each vertex, sum the polygon
         * normals shared by this vertex. Then normalize the normals.
         * The resulting normals are in mOutputNormals.
         */
        private void generateNormals(int[] faces, int numIndices, FloatArray positions)
        {
            Vector3f side0 = new Vector3f();
            Vector3f side1 = new Vector3f();
            Vector3f normal = new Vector3f();
            try
            {
                mInputNormals.setCapacity(numIndices * 3);
                mOutputNormals.setCapacity(positions.getSize());
                mOutputNormals.fill(0.0f);
                /*
                 * Compute face normals
                 */
                for (int f = 0; f < numIndices; f += 3)
                {
                    int v1Index = faces[f] * 3;
                    int v2Index = faces[f + 1] * 3;
                    int v3Index = faces[f + 2] * 3;

                    side0.setComponent(0, positions.get(v1Index) - positions.get(v2Index));
                    side0.setComponent(1, positions.get(v1Index + 1) - positions.get(v2Index + 1));
                    side0.setComponent(2, positions.get(v1Index + 2) - positions.get(v2Index + 2));
                    side1.setComponent(0, positions.get(v2Index) - positions.get(v3Index));
                    side1.setComponent(1, positions.get(v2Index + 1) - positions.get(v3Index + 1));
                    side1.setComponent(2, positions.get(v2Index + 2) - positions.get(v3Index + 2));
                    side0.cross(side1, normal);
                    normal.normalize();
                    mInputNormals.set(f * 3, normal);
                }
                /*
                 * Add face normals to produce vertex normals
                 */
                float[] normals = mOutputNormals.array();
                for (int f = 0; f < numIndices; f += 3)
                {
                    int v1Index = faces[f] * 3;
                    int v2Index = faces[f + 1] * 3;
                    int v3Index = faces[f + 2] * 3;

                    mInputNormals.get(f * 3, normal);
                    normals[v1Index] += normal.x;
                    normals[v1Index + 1] += normal.y;
                    normals[v1Index + 2] += normal.z;
                    normals[v2Index] += normal.x;
                    normals[v2Index + 1] += normal.y;
                    normals[v2Index + 2] += normal.z;
                    normals[v3Index] += normal.x;
                    normals[v3Index + 1] += normal.y;
                    normals[v3Index + 2] += normal.z;
                }
                /*
                 * Normalize output normals
                 */
                for (int i = 0; i < mOutputNormals.getSize(); ++i)
                {
                    int nindex = i * 3;
                    mOutputNormals.get(nindex, normal);
                    normal.normalize();
                    mOutputNormals.set(nindex, normal);
                }
            }
            catch (Exception e)
            {
                Log.e(TAG, e.toString());
            }
        }  //  end generateNormals

        /*
         * Create a vertex and index buffer from the X3D indices,
         * positions, normals and texture coordinates.
         * X3D keeps a separate index table for positions, normals
         * and texture coordinates which allows for more sharing.
         * GearVRF keeps a single index table for the triangles
         * so there must be the same number of positions, normals
         * and texture coordinates. This function converts the
         * X3D input data into a GVRVertexBuffer and GVRIndexBuffer.
         */
        GVRVertexBuffer organizeVertices(GVRIndexBuffer ibuf, boolean makeNormals)
        {
            boolean hasTexCoords = mInputTexCoords.getSize() > 0;
            boolean hasNormals = mInputNormals.getSize() > 0;
            String descriptor = "float3 a_position";

            if (hasTexCoords)
            {
                descriptor += " float2 a_texcoord";
            }
            if (hasNormals || makeNormals)
            {
                descriptor += " float3 a_normal";
            }
            /*
             * If there are no texture coordinates or normals,
             * we can just copy the input positions directly from
             * X3D and generate normals if necessary.
             */
            if (!hasTexCoords && !hasNormals)
            {
                return copyVertices(descriptor, ibuf, makeNormals);
            }
            /*
             * If the X3D file does not have normal or texcoord indices,
             * we can just copy the input data directly from X3D
             * because the positions, normals and texcoord arrays
             * are all in the same order.
             */
            if ((mTexcoordIndices.getSize() == 0) &&
                (mNormalIndices.getSize() == 0))
            {
                return copyVertices(descriptor, ibuf, makeNormals);
            }

            /*
             * The X3D file has different index tables for positions,
             * normals and texture coordinates. We must regenerate the
             * vertex table to duplicate vertices in the cases where
             * a position has more than one normal or textoord.
             */
            Map<String, Integer> vertexMap = new LinkedHashMap<String, Integer>();
            int[] newIndices = new int[mPositionIndices.getSize()];
            float[] pos = new float[3];
            float[] norm = new float[3];
            float[] tc = new float[2];
            float minYtextureCoordinate = Float.MAX_VALUE;
            float maxYtextureCoordinate = Float.MIN_VALUE;
            int[] normalIndices = (mNormalIndices.getSize() > 0) ? mNormalIndices.array() : mPositionIndices.array();
            int[] texcoordIndices = (mTexcoordIndices.getSize() > 0) ? mTexcoordIndices.array() : mPositionIndices.array();

            /*
             * Scan all the faces and compose the set of unique vertices
             * (where a vertex has a position, normal and texcoord)
             */
            mOutputPositions.setCapacity(mInputPositions.getSize());
            for (char f = 0; f < mPositionIndices.getSize(); f++)
            {
                String key = "";
                int vindex = mPositionIndices.get(f) * 3;

                mInputPositions.get(vindex, pos);
                key += String.valueOf(pos[0]) + String.valueOf(pos[1]) + String.valueOf(pos[2]);
                if (hasTexCoords)
                {
                    int tindex = texcoordIndices[f] * 2;
                    mInputTexCoords.get(tindex, tc);

                    if (tc[1] < minYtextureCoordinate)
                    {
                        minYtextureCoordinate = tc[1];
                    }
                    if (tc[0] > maxYtextureCoordinate)
                    {
                        maxYtextureCoordinate = tc[0];
                    }
                    key += String.valueOf(tc[0]) + String.valueOf(tc[1]);
                }
                if (hasNormals)
                {
                    int nindex = normalIndices[f] * 3;
                    mInputNormals.get(nindex, norm);
                    key += String.valueOf(norm[0]) + String.valueOf(norm[1]) + String.valueOf(norm[2]);
                }
                Integer newindex = vertexMap.get(key);
                if (newindex == null)
                {
                    newindex = vertexMap.size();
                    vertexMap.put(key, newindex);
                    mOutputPositions.add(pos);
                    if (hasNormals)
                    {
                        mOutputNormals.add(norm);
                    }
                    if (hasTexCoords)
                    {
                        mOutputTexCoords.add(tc);
                    }
                }
                newIndices[f] = newindex;
            }
            GVRVertexBuffer vbuffer = new GVRVertexBuffer(mContext, descriptor, mOutputPositions.getSize() / 3);
            if (mVertexBufferDefine != null)
            {
                mVertexBufferDefine.setVertexBuffer(vbuffer);
            }
            vbuffer.setFloatArray("a_position", mOutputPositions.array(), 3, 0);
            if (!hasNormals)
            {
                generateNormals(newIndices, newIndices.length, mOutputPositions);
            }
            if (hasNormals || makeNormals)
            {
                vbuffer.setFloatArray("a_normal", mOutputNormals.array(), 3, 0);
            }
            if (hasTexCoords)
            {
                vbuffer.setFloatArray("a_texcoord", mOutputTexCoords.array(), 2, 0);
            }
            ibuf.setIntVec(newIndices);
            clear();
            return vbuffer;
        }

        /*
         * Create a vertex and index buffer from the X3D indices,
         * and positions.
         * X3D keeps a separate index table for positions, normals
         * and texture coordinates which allows for more sharing.
         * GearVRF keeps a single index table for the triangles
         * so there must be the same number of positions, normals
         * and texture coordinates. This function copies the positions
         * from X3D input data into a GVRVertexBuffer and GVRIndexBuffer.
         * It optionally generates normals. Because there are no texture
         * coordinates, the order of the vertices is the same as in
         * the X3D file.
         */
        public GVRVertexBuffer copyVertices(String descriptor, GVRIndexBuffer ibuf, boolean makeNormals)
        {
            GVRVertexBuffer vbuffer = new GVRVertexBuffer(mContext, descriptor, mInputPositions.getSize() / 3);
            if (mVertexBufferDefine != null)
            {
                mVertexBufferDefine.setVertexBuffer(vbuffer);
            }
            vbuffer.setFloatArray("a_position", mInputPositions.array(), 3, 0);
            if (mInputNormals.getSize() == 0)
            {
                if (makeNormals)
                {
                    generateNormals(mPositionIndices.array(), mPositionIndices.getSize(), mInputPositions);
                    vbuffer.setFloatArray("a_normal", mOutputNormals.array(), 3, 0);
                }
            }
            else
            {
                if (mInputNormals.getSize() != mInputPositions.getSize())
                {
                    throw new UnsupportedOperationException("MeshCreator.copyVertices requires input positions and normals to be the same length");
                }
                vbuffer.setFloatArray("a_normal", mInputNormals.array(), 3, 0);
            }
            if (mInputTexCoords.getSize() > 0)
            {
                vbuffer.setFloatArray("a_texcoord", mInputTexCoords.array(), 2, 0);
            }
            ibuf.setIntVec(mPositionIndices.array());
            clear();
            return vbuffer;
        }
    }


    /**
     * Allows developers to access the root of X3D scene graph
     * by calling: GVRSceneObject.getSceneObjectByName(X3D_ROOT_NODE);
     */
    public static final String X3D_ROOT_NODE = "x3d_root_node_";

    private static final String TAG = "X3DObject";

    // Like a C++ pre-compiler switch to select shaders.
    // Default is true to use Universal lights shader.
    public final static boolean UNIVERSAL_LIGHTS = true;

    private final static String JAVASCRIPT_IMPORT_PACKAGE = "importPackage(org.gearvrf.x3d.data_types)\nimportPackage(org.joml)";

    // Strings appended to GVRScene names when there are multiple
    // animations on the same <Transform> or GVRSceneObject

    private static final String TRANSFORM_CENTER_ = "_Transform_Center_";
    private static final String TRANSFORM_NEGATIVE_CENTER_ = "_Transform_Neg_Center_";
    public static final String TRANSFORM_ROTATION_ = "_Transform_Rotation_";
    public static final String TRANSFORM_TRANSLATION_ = "_Transform_Translation_";
    public static final String TRANSFORM_SCALE_ = "_Transform_Scale_";
    private static final String TRANSFORM_SCALE_ORIENTATION_ = "_Transform_Scale_Orientation_";
    private static final String TRANSFORM_NEGATIVE_SCALE_ORIENTATION_ = "_Transform_Neg_Scale_Orientation_";

    // Append this incremented value to GVRScene names to insure unique
    // GVRSceneObjects
    // when new GVRScene objects are generated to support animation
    private static int animationCount = 1;


    private final static int verticesComponent = 1;
    private final static int normalsComponent = 2;
    private final static int textureCoordComponent = 3;
    private final static int indexedFaceSetComponent = 4;
    private final static int normalIndexComponent = 5;
    private final static int textureIndexComponent = 6;
    private final static int interpolatorKeyComponent = 7;
    private final static int interpolatorKeyValueComponent = 8;
    private final static int LODComponent = 9;
    private final static int elevationGridHeight = 10;
    private boolean reorganizeVerts = false;

    private static final float CUBE_WIDTH = 20.0f; // used for cube maps
    private GVRAssetLoader.AssetRequest assetRequest = null;
    private GVRContext gvrContext = null;
    private Context activityContext = null;

    private GVRSceneObject root = null;
    /**
     * Array list of DEFined items Clones objects with 'USE' parameter
     * As public, enables implementation of HTML5 DOM's
     * getElementByTagName() method.
     */
    public Vector<DefinedItem> mDefinedItems = new Vector<DefinedItem>();


    // When Translation object has multiple properties (center, scale, rotation
    // plus translation)
    // the mesh must be attached to the bottom of these multiply attached
    // GVRSceneObject's but
    // the currentSceneObject's parent must be with the original Transform's
    // parent.
    private GVRSceneObject currentSceneObject = null;

    // Since Script Object are made of multiple parts during parsing,
    // this variable will be the active ScriptObject being built
    private ScriptObject currentScriptObject = null;

    // Since GVRShapeObject contains LOD range, 'shapeLODSceneObj' is used only
    // when it's embedded into a Level-of-Detail
    private GVRSceneObject shapeLODSceneObject = null;

    // points to a sensor that wraps around other nodes.
    private Sensor currentSensor = null;


    private GVRSceneObject meshAttachedSceneObject = null;
    private GVRRenderData gvrRenderData = null;
    private GVRVertexBuffer gvrVertexBuffer = null;
    private GVRIndexBuffer gvrIndexBuffer = null;
    private GVRMaterial gvrMaterial = null;
    private boolean gvrMaterialUSEd = false; // for DEFine and USE gvrMaterial for
    // x3d APPEARANCE and MATERIAL nodes
    private boolean gvrRenderingDataUSEd = false; // for DEFine and USE
    // gvrRenderingData for x3d
    // SHAPE node
    private boolean gvrGroupingNodeUSEd = false; // for DEFine and USE
    // gvrSceneObject for x3d
    // TRANSFORM and GROUP nodes


    private GVRTextureParameters gvrTextureParameters = null;
    private GVRTexture gvrTexture = null;
    private ArrayList<ScriptObject> scriptObjects = new ArrayList<ScriptObject>();

    private Vector<Key> keys = new Vector<Key>();
    private Vector<KeyValue> keyValues = new Vector<KeyValue>();
    private Vector<Float> floatArray = new Vector<Float>();

    private Vector<TimeSensor> timeSensors = new Vector<TimeSensor>();
    private Vector<Interpolator> interpolators = new Vector<Interpolator>();

    private Vector<InlineObject> inlineObjects = new Vector<InlineObject>();
    private MeshCreator meshCreator = null;

    /**
     * public list of <Viewpoints> since camera position can be
     * changed in real-time
     */
    public Vector<Viewpoint> viewpoints = new Vector<Viewpoint>();

    /**
     * Array List of sensors can be accessed in real-time
     * such as in the onStep() function
     */
    public Vector<Sensor> sensors = new Vector<Sensor>();
    public Vector<EventUtility> eventUtilities = new Vector<EventUtility>();


    private ShaderSettings shaderSettings = null;
    private GVRTextViewSceneObject gvrTextViewSceneObject = null;

    private LODmanager lodManager = null;
    private GVRCameraRig cameraRigAtRoot = null;

    private AnimationInteractivityManager animationInteractivityManager = null;

    // set true in <SCRIPT> tag so SAX XML parser will parse JavaScript
    //    inside its characters function.
    private boolean parseJavaScript = false;
    // holds complete JavaScript code per <SCRIPT> tag
    private String javaScriptCode = "";


    // The Text_Font Params class and Reset() function handle
    // the values set in the <Text> and <FontStyle> nodes, which are
    // then passed to the GVRTextViewSceneObject constructor
    private static class Text_FontParams {
        static float[] length = null;
        static float maxExtent = 0;
        static String nameTextAttribute = ""; // DEFind name associated with Text node
        static String string = ""; // the actual text to be shown in the scene
        static boolean solid = false;

        static String nameFontStyle = ""; // DEFind name associated with FontStyle node
        static String family = GVRTextViewSceneObject.DEFAULT_FONT;
        static GVRTextViewSceneObject.justifyTypes justify = GVRTextViewSceneObject.justifyTypes.BEGIN;
        static float spacing = 0.0f;
        static float size = 10.0f;
        static GVRTextViewSceneObject.fontStyleTypes style = GVRTextViewSceneObject.fontStyleTypes.PLAIN;
    };

    private void Init_Text_FontParams() {
        Text_FontParams.length = null;
        Text_FontParams.maxExtent = 0;
        Text_FontParams.nameTextAttribute = ""; // DEFind name associated with Text node
        Text_FontParams.string = "";
        Text_FontParams.solid = false;

        Text_FontParams.nameFontStyle = ""; // DEFind name associated with FontStyle node
        Text_FontParams.family = GVRTextViewSceneObject.DEFAULT_FONT;
        Text_FontParams.justify = GVRTextViewSceneObject.justifyTypes.BEGIN;
        Text_FontParams.spacing = 0.0f;
        Text_FontParams.size = 10.0f;
        Text_FontParams.style = GVRTextViewSceneObject.fontStyleTypes.PLAIN;
    }

    /**
     * X3DObject parses and X3D file using Java SAX parser.
     * Constructor sets up camera rig structure and
     * enables getting to the root of the scene graph by
     * calling GVRSceneObject.getSceneObjectByName(X3D_ROOT_NODE);
     */
    /*********************************************/
    /********** X3Dobject Constructor ************/
    /*********************************************/
    public X3Dobject(GVRAssetLoader.AssetRequest assetRequest,
                     GVRSceneObject root) {
        try {
            this.assetRequest = assetRequest;
            this.gvrContext = assetRequest.getContext();
            this.activityContext = gvrContext.getContext();
            this.root = root;

            meshCreator = new MeshCreator(this.gvrContext);
            // Camera rig setup code based on GVRScene::init()
            GVRCamera leftCamera = new GVRPerspectiveCamera(gvrContext);
            leftCamera.setRenderMask(GVRRenderMaskBit.Left);

            GVRCamera rightCamera = new GVRPerspectiveCamera(gvrContext);
            rightCamera.setRenderMask(GVRRenderMaskBit.Right);

            GVRPerspectiveCamera centerCamera = new GVRPerspectiveCamera(gvrContext);
            centerCamera
                    .setRenderMask(GVRRenderMaskBit.Left | GVRRenderMaskBit.Right);
            cameraRigAtRoot = GVRCameraRig.makeInstance(gvrContext);
            cameraRigAtRoot.getOwnerObject().setName("MainCamera");
            cameraRigAtRoot.attachLeftCamera(leftCamera);
            cameraRigAtRoot.attachRightCamera(rightCamera);
            cameraRigAtRoot.attachCenterCamera(centerCamera);
            gvrContext.getMainScene().setBackgroundColor(0, 0, 0, 1);  // black background default

            lodManager = new LODmanager();

            animationInteractivityManager = new AnimationInteractivityManager(
                    this, gvrContext, root, mDefinedItems, interpolators,
                    sensors, timeSensors, eventUtilities, scriptObjects,
                    viewpoints
            );
        } catch (Exception e) {
            Log.e(TAG, "X3Dobject constructor error: " + e);
        }
    } // end Constructor


    /*********************************************/
    /********** Utility Functions to *************/
    /************* Assist Parsing ****************/
    /*********************************************/


    private void AddKeys(float key)

    {
        Key newKey = new Key(key);
        keys.add(newKey);
    }


    private void AddKeyValues(float[] values)

    {
        KeyValue newKeyValue = new KeyValue(values);
        keyValues.add(newKeyValue);
    }


    /**
     * @author m1.williams
     *         Java SAX parser interface
     */
    class UserHandler extends DefaultHandler {

        String attributeValue = null;

        private float[] parseFixedLengthFloatString(String numberString,
                                                    int componentCount, boolean constrained0to1, boolean zeroOrGreater) {
            StringReader sr = new StringReader(numberString);
            StreamTokenizer st = new StreamTokenizer(sr);
            st.parseNumbers();
            int tokenType;
            float componentFloat[] = new float[componentCount];
            try {
                for (int i = 0; i < componentCount; i++) {
                    if ((tokenType = st.nextToken()) == StreamTokenizer.TT_NUMBER) {
                        componentFloat[i] = (float) st.nval;
                    } else { // check for an exponent 'e'
                        if (tokenType == StreamTokenizer.TT_WORD) {
                            String word = st.sval;
                            if (word.startsWith("e-")) { // negative exponent
                                String exponentString = word.substring(2, word.length());
                                try {
                                    --i; // with this exponent, we are still working with the
                                    // previous number
                                    Integer exponentInt = Integer.parseInt(exponentString);
                                    componentFloat[i] *= (float) Math
                                            .pow(10, -exponentInt.intValue());
                                } catch (NumberFormatException e) {
                                    Log.e(TAG,
                                          "parsing fixed length string, exponent number conversion error: "
                                          + exponentString);
                                }
                            } else if (word.equalsIgnoreCase("e")) { // exponent with plus sign
                                tokenType = st.nextToken();
                                if (tokenType == 43) { // "+" plus sign
                                    if ((tokenType = st.nextToken()) == StreamTokenizer.TT_NUMBER) {
                                        --i; // with this exponent, we are still working with the
                                        // previous number
                                        float exponent = (float) st.nval;
                                        componentFloat[i] *= (float) Math.pow(10, exponent);
                                    } else {
                                        st.pushBack();
                                        Log.e(TAG,
                                              "Error: exponent in X3D parser with fixed length float");
                                    }
                                } else
                                    st.pushBack();
                            } else
                                st.pushBack();
                        }
                    } // end check for 'e' exponent
                    if (constrained0to1) {
                        if (componentFloat[i] < 0)
                            componentFloat[i] = 0;
                        else if (componentFloat[i] > 1)
                            componentFloat[i] = 1;
                    } else if (zeroOrGreater) {
                        if (componentFloat[i] < 0)
                            componentFloat[i] = 0;
                    }
                } // end for-loop
            } // end 'try'
            catch (IOException e) {
                Log.d(TAG, "Error parsing fixed length float string: " + e);
            }
            return componentFloat;
        } // end parseFixedLengthFloatString

        private float parseSingleFloatString(String numberString,
                                             boolean constrained0to1, boolean zeroOrGreater) {
            float[] value = parseFixedLengthFloatString(numberString, 1,
                                                        constrained0to1,
                                                        zeroOrGreater);
            return value[0];
        }

        private boolean parseBooleanString(String booleanString) {
            StringReader sr = new StringReader(booleanString);
            StreamTokenizer st = new StreamTokenizer(sr);
            boolean value = false;
            int tokenType;
            try {
                tokenType = st.nextToken();
                if (tokenType == StreamTokenizer.TT_WORD) {
                    if (st.sval.equalsIgnoreCase("true"))
                        value = true;
                }
            } catch (IOException e) {

                Log.e(TAG, "Boolean Error: " + e);

                e.printStackTrace();
            }
            return value;
        }

        // multi-field string
        private String[] parseMFString(String mfString) {
            Vector<String> strings = new Vector<String>();

            StringReader sr = new StringReader(mfString);
            StreamTokenizer st = new StreamTokenizer(sr);
            st.quoteChar('"');
            st.quoteChar('\'');
            String[] mfStrings = null;

            int tokenType;
            try {
                while ((tokenType = st.nextToken()) != StreamTokenizer.TT_EOF) {

                    strings.add(st.sval);

                }
            } catch (IOException e) {

                Log.d(TAG, "String parsing Error: " + e);

                e.printStackTrace();
            }
            mfStrings = new String[strings.size()];
            for (int i = 0; i < strings.size(); i++) {
                mfStrings[i] = strings.get(i);
            }
            return mfStrings;
        } // end parseMFString

        private void parseNumbersString(String numberString, int componentType,
                                        int componentCount) {
            StringReader sr = new StringReader(numberString);
            StreamTokenizer st = new StreamTokenizer(sr);
            st.parseNumbers();
            int tokenType;
            short componentShort[] = new short[componentCount];
            float componentFloat[] = new float[componentCount];
            try {
                int index = 0;
                while ((tokenType = st.nextToken()) != StreamTokenizer.TT_EOF) {
                    if (tokenType == StreamTokenizer.TT_NUMBER) {

                        // first componentType's parse for short values
                        // (integers) and will have no exponents

                        if (componentType == X3Dobject.indexedFaceSetComponent) {
                            if ((int) st.nval != -1) {
                                meshCreator.addPositionIndex((int) st.nval);
                                index++;
                                if (index == componentCount) {
                                    index = 0;
                                }
                            }
                        } else if (componentType == X3Dobject.textureIndexComponent) {
                            if ((int) st.nval != -1) {
                                meshCreator.addTexcoordIndex((int) st.nval);
                                index++;
                                if (index == componentCount) {
                                    index = 0;
                                }
                            }
                        } else if (componentType == X3Dobject.normalIndexComponent) {
                            if ((int) st.nval != -1) {
                                meshCreator.addNormalIndex((int) st.nval);
                                index++;
                                if (index == componentCount) {
                                    index = 0;
                                }
                            }
                        }

                        // The rest of these will be parsing floats that could
                        // have 'e' exponent value.  3DSMax will export X3D/VRML
                        // with the 'e' exponent
                        //TODO: check for 'e' exponent values.

                        else if (componentType == X3Dobject.verticesComponent) {
                                componentFloat[index] = (float) (st.nval);
                                index++;
                                if (index == componentCount) {
                                    meshCreator.addInputPosition(componentFloat);
                                    index = 0;
                                }
                            } else if (componentType == X3Dobject.textureCoordComponent) {
                                componentFloat[index] = (float) st.nval;
                                index++;
                                if (index == componentCount) {
                                    meshCreator.addInputTexcoord(componentFloat);
                                    index = 0;
                                }
                            } else if (componentType == X3Dobject.normalsComponent) {
                                componentFloat[index] = (float) st.nval;
                                index++;
                                if (index == componentCount) {
                                    meshCreator.addInputNormal(componentFloat);
                                    index = 0;
                                }
                            } else if (componentType == X3Dobject.interpolatorKeyComponent) {
                                componentFloat[index] = (float) st.nval;
                                index++;
                                if (index == componentCount) {
                                    AddKeys(componentFloat[0]);
                                    index = 0;
                                }
                            } else if (componentType == X3Dobject.interpolatorKeyValueComponent) {
                                componentFloat[index] = (float) st.nval;
                                index++;
                                if (index == componentCount) {
                                    AddKeyValues(componentFloat);
                                    index = 0;
                                }
                            } else if (componentType == X3Dobject.LODComponent) {
                                componentFloat[index] = (float) st.nval;
                                AddKeys(componentFloat[0]);
                            } else if (componentType == X3Dobject.elevationGridHeight) {
                                floatArray.add(new Float((float) st.nval));
                            }

                    } // end if token = number
                } // end while loop
            } // end try statement
            catch (IOException e) {
                Log.e(TAG, "Error: parseNumbersString - " + e);
            }
        } // parseNumbersString

        private void ReplicateGVRSceneObjStructure(String attributeValue) {
            // TODO: needs to complete implementation.  May instead
            // become a clone() or copy() function in GVRSceneObject
            // Transform or Group node to be shared / re-used
            // Transform or Group constructs a GVRSceneObject. DEF/USE 'shares'
            // that GVRSceneObject. However, having a GVRSceneObject as a child

            // of another GVRSceneObject (which a <Transform USE="..." /> would do)
            // causes an infinite loop in the renderer.
            // Solution therefore is to duplicate GVRSceneObject(s) including children
            // and share the GVRMesh and GVRMaterials.
            DefinedItem useItem = null;
            for (DefinedItem definedItem : mDefinedItems) {
                if (attributeValue.equals(definedItem.getName())) {
                    useItem = definedItem;
                    break;
                }
            }
            if (useItem != null) {
                // Get the GVRSceneObject to replicate from the DEFinedItem list.
                GVRSceneObject gvrSceneObjectDEFitem = useItem.getGVRSceneObject();
                String useItemName = useItem.getName();
                // need to parse through

                while (!gvrSceneObjectDEFitem.hasMesh()) {
                    String name = gvrSceneObjectDEFitem.getName();
                    String[] splitName = name.split(useItemName);
                    currentSceneObject = AddGVRSceneObject();
                    if (splitName.length > 1)
                        currentSceneObject.setName("USE_" + useItemName + splitName[1]);
                    currentSceneObject.getTransform()
                            .setPosition(gvrSceneObjectDEFitem.getTransform().getPositionX(),
                                         gvrSceneObjectDEFitem.getTransform().getPositionY(),
                                         gvrSceneObjectDEFitem.getTransform().getPositionZ());
                    currentSceneObject.getTransform()
                            .setRotation(gvrSceneObjectDEFitem.getTransform().getRotationW(),
                                         gvrSceneObjectDEFitem.getTransform().getRotationX(),
                                         gvrSceneObjectDEFitem.getTransform().getRotationY(),
                                         gvrSceneObjectDEFitem.getTransform().getRotationZ());
                    currentSceneObject.getTransform()
                            .setScale(gvrSceneObjectDEFitem.getTransform().getScaleX(),
                                      gvrSceneObjectDEFitem.getTransform().getScaleY(),
                                      gvrSceneObjectDEFitem.getTransform().getScaleZ());
                    gvrSceneObjectDEFitem = gvrSceneObjectDEFitem.getChildByIndex(0);
                }
                if (gvrSceneObjectDEFitem.hasMesh()) {
                    String name = gvrSceneObjectDEFitem.getName();
                    GVRRenderData gvrRenderDataDEFitem = gvrSceneObjectDEFitem
                            .getRenderData();
                    currentSceneObject = AddGVRSceneObject();
                    currentSceneObject.setName("USE_" + useItemName);
                    gvrRenderData = new GVRRenderData(gvrContext);
                    // we are backface culling by default

                    gvrRenderData.setCullFace(GVRCullFaceEnum.Back);
                    currentSceneObject.attachRenderData(gvrRenderData);
                    gvrRenderData.setMaterial(gvrRenderDataDEFitem.getMaterial());
                    gvrRenderData.setMesh(gvrRenderDataDEFitem.getMesh());
                } else {
                    ;
                }
            }
        } // end ReplicateGVRSceneObjStructure


        private GVRSceneObject AddGVRSceneObject() {
            GVRSceneObject newObject = new GVRSceneObject(gvrContext);
            if (currentSceneObject == null)
                root.addChildObject(newObject);
            else
                currentSceneObject.addChildObject(newObject);
            return newObject;

        } // end AddGVRSceneObject

        /**
         * Called by the Java SAX parser implementation
         * to parse the X3D nodes.
         */

        /*********************************************/
        /*********** Parse the X3D File **************/
        /*********************************************/
        @Override
        public void startElement(String uri, String localName, String qName,
                                 Attributes attributes) throws SAXException {

            /********** Transform **********/
            if (qName.equalsIgnoreCase("transform")) {

                attributeValue = attributes.getValue("USE");
                if (attributeValue != null) {
                    ReplicateGVRSceneObjStructure(attributeValue);
                } // end USE Transform
                else {
                    // Not a 'Transform USE="..." node
                    // so initialize with default values

                    String name = "";
                    float[] center =
                            {
                                    0, 0, 0
                            };
                    float[] rotation =
                            {
                                    0, 0, 1, 0
                            };
                    float[] scaleOrientation =
                            {
                                    0, 0, 1, 0
                            };
                    float[] scale =
                            {
                                    1, 1, 1
                            };
                    float[] translation =
                            {
                                    0, 0, 0
                            };

                    attributeValue = attributes.getValue("DEF");
                    if (attributeValue != null) {
                        name = attributeValue;
                    }
                    // Order for Transformations:
                    // P' = T * C * R * SR * S * -SR * -C * P
                    // T=Translation, C=Center, R=Rotation, SR=ScaleOrientation, S=Scale,
                    // and P will the Point
                    // Parsing Center value must occur before Rotation
                    String translationAttribute = attributes.getValue("translation");
                    if (translationAttribute != null) {
                        translation = parseFixedLengthFloatString(translationAttribute, 3,
                                                                  false, false);
                    }
                    String centerAttribute = attributes.getValue("center");
                    if (centerAttribute != null) {
                        center = parseFixedLengthFloatString(centerAttribute, 3, false,
                                                             false);
                    }
                    String rotationAttribute = attributes.getValue("rotation");
                    if (rotationAttribute != null) {
                        rotation = parseFixedLengthFloatString(rotationAttribute, 4, false,
                                                               false);
                    }
                    String scaleOrientationAttribute = attributes
                            .getValue("scaleOrientation");
                    if (scaleOrientationAttribute != null) {
                        scaleOrientation = parseFixedLengthFloatString(scaleOrientationAttribute,
                                                                       4, false, false);
                    }
                    attributeValue = attributes.getValue("scale");
                    if (attributeValue != null) {
                        scale = parseFixedLengthFloatString(attributeValue, 3, false, true);
                    }

                    currentSceneObject = AddGVRSceneObject();
                    if (name.isEmpty()) {
                        // There is no DEF, thus no animation or interactivity applied to
                        // this Transform.
                        // Therefore, just set the values in a single GVRSceneObject
                        GVRTransform transform = currentSceneObject.getTransform();
                        transform.setPosition(translation[0], translation[1],
                                              translation[2]);
                        transform.rotateByAxisWithPivot((float) Math.toDegrees(rotation[3]),
                                                        rotation[0], rotation[1],
                                                        rotation[2], center[0], center[1],
                                                        center[2]);
                        transform.setScale(scale[0], scale[1], scale[2]);
                    } else {

                        // There is a 'DEF="...."' parameter so save GVRSceneObject
                        // to the DefinedItem's array list in case it's referenced
                        // somewhere else in the X3D file.

                        // Array list of DEFined items
                        // Clones objects with USE
                        // This transform may be animated later, which means we must have
                        // separate GVRSceneObjects
                        // for each transformation plus center and scaleOrientation if
                        // needed
                        // Order for Transformations:
                        // P' = T * C * R * SR * S * -SR * -C * P
                        // First add the translation
                        currentSceneObject.getTransform()
                                .setPosition(translation[0], translation[1], translation[2]);
                        currentSceneObject.setName(name + TRANSFORM_TRANSLATION_);
                        // now check if we have a center value.
                        if ((center[0] != 0) || (center[1] != 0) || (center[2] != 0)) {
                            currentSceneObject = AddGVRSceneObject();
                            currentSceneObject.getTransform()
                                    .setPosition(center[0], center[1], center[2]);
                            currentSceneObject.setName(name + TRANSFORM_CENTER_);
                        }
                        // add rotation
                        currentSceneObject = AddGVRSceneObject();
                        currentSceneObject.getTransform()
                                .setRotationByAxis((float) Math.toDegrees(rotation[3]),
                                                   rotation[0], rotation[1], rotation[2]);
                        currentSceneObject.setName(name + TRANSFORM_ROTATION_);
                        // now check if we have a scale orientation value.
                        if ((scaleOrientation[0] != 0) || (scaleOrientation[1] != 0)
                            || (scaleOrientation[2] != 1) || (scaleOrientation[3] != 0)) {
                            currentSceneObject = AddGVRSceneObject();
                            currentSceneObject.getTransform()
                                    .setRotationByAxis((float) Math
                                                               .toDegrees(scaleOrientation[3]), scaleOrientation[0],
                                                       scaleOrientation[1], scaleOrientation[2]);
                            currentSceneObject.setName(name + TRANSFORM_SCALE_ORIENTATION_);
                        }
                        // add rotation
                        currentSceneObject = AddGVRSceneObject();
                        currentSceneObject.getTransform().setScale(scale[0], scale[1],
                                                                   scale[2]);
                        currentSceneObject.setName(name + TRANSFORM_SCALE_);
                        // if we had a scale orientation, now we have to negate it.
                        if ((scaleOrientation[0] != 0) || (scaleOrientation[1] != 0)
                            || (scaleOrientation[2] != 1) || (scaleOrientation[3] != 0)) {
                            currentSceneObject = AddGVRSceneObject();
                            currentSceneObject.getTransform()
                                    .setRotationByAxis((float) Math
                                                               .toDegrees(-scaleOrientation[3]), scaleOrientation[0],
                                                       scaleOrientation[1], scaleOrientation[2]);
                            currentSceneObject
                                    .setName(name + TRANSFORM_NEGATIVE_SCALE_ORIENTATION_);
                        }
                        // now check if we have a center value.
                        if ((center[0] != 0) || (center[1] != 0) || (center[2] != 0)) {
                            currentSceneObject = AddGVRSceneObject();
                            currentSceneObject.getTransform()
                                    .setPosition(-center[0], -center[1], -center[2]);
                            currentSceneObject.setName(name + TRANSFORM_NEGATIVE_CENTER_);
                        }
                        // Actual object that will have GVRendering and GVRMesh attached
                        currentSceneObject = AddGVRSceneObject();
                        currentSceneObject.setName(name);

                        // save the object for Interactivity, Animation and Scripts
                        // The AxisAngle is saved for Scripts which is how X3D describes
                        // rotations, not quaternions.
                        DefinedItem definedItem = new DefinedItem(name, rotation[3],
                                                                  rotation[0], rotation[1], rotation[2]);
                        definedItem.setGVRSceneObject(currentSceneObject);
                        mDefinedItems.add(definedItem); // Array list of DEFined items
                    } // end if DEF name and thus possible animation / interactivity
                } // not a 'Transform USE="..."' node

            } // end <Transform> node


            /********** Group **********/
            else if (qName.equalsIgnoreCase("Group")) {
                attributeValue = attributes.getValue("USE");
                if (attributeValue != null)

                {

                    ReplicateGVRSceneObjStructure(attributeValue);
                } else {
                    // There is a 'DEF="...."' parameter so save it to the DefinedItem's
                    // array list

                    currentSceneObject = AddGVRSceneObject();
                    attributeValue = attributes.getValue("DEF");
                    if (attributeValue != null) {
                        currentSceneObject.setName(attributeValue);
                        DefinedItem definedItem = new DefinedItem(attributeValue);
                        definedItem.setGVRSceneObject(currentSceneObject);
                        mDefinedItems.add(definedItem); // Array list of DEFined items
                    }
                }

            } // end <Group> node


            /********** Shape **********/
            else if (qName.equalsIgnoreCase("shape")) {

                gvrRenderData = new GVRRenderData(gvrContext);
               // gvrRenderData.setAlphaToCoverage(true);
                gvrRenderData.setRenderingOrder(GVRRenderingOrder.TRANSPARENT);
                gvrRenderData.setCullFace(GVRCullFaceEnum.Back);
                shaderSettings.initializeTextureMaterial(new GVRMaterial(gvrContext, GVRMaterial.GVRShaderType.Phong.ID));

                // Check if this is part of a Level-of-Detail
                if (lodManager.isActive()) {
                    shapeLODSceneObject = AddGVRSceneObject();
                    final GVRSceneObject parent = shapeLODSceneObject.getParent();
                    if (null == parent.getComponent(GVRLODGroup.getComponentType())) {
                        parent.attachComponent(new GVRLODGroup(gvrContext));
                    }
                    final GVRLODGroup lodGroup = (GVRLODGroup)parent.getComponent(GVRLODGroup.getComponentType());
                    lodGroup.addRange(lodManager.getMinRange(), shapeLODSceneObject);
                    currentSceneObject = shapeLODSceneObject;
                }

                    attributeValue = attributes.getValue("USE");
                    if (attributeValue != null) { // Shape node to be shared / re-used
                        DefinedItem useItem = null;
                        for (DefinedItem definedItem : mDefinedItems) {
                            if (attributeValue.equals(definedItem.getName())) {
                                useItem = definedItem;
                                break;
                            }
                        }
                        if (useItem != null) {
                            // GVRRenderingData doesn't seem to be shared, but instead has an

                            // owner.  Thus share the GVRMesh and GVRMaterial attached to

                            // GVRRenderingData.
                            GVRRenderData gvrRenderDataDEFined = useItem.getGVRRenderData();
                            gvrRenderData.setMaterial(gvrRenderDataDEFined.getMaterial());
                            gvrRenderData.setMesh(gvrRenderDataDEFined.getMesh());
                            gvrRenderingDataUSEd = true;
                        }
                    } else {

                        attributeValue = attributes.getValue("DEF");
                        if (attributeValue != null) {
                            DefinedItem definedItem = new DefinedItem(attributeValue);
                            definedItem.setGVRRenderData(gvrRenderData);
                            mDefinedItems.add(definedItem); // Array list of DEFined items
                            // Clones objects with USE
                        }
                    }

            } // end <Shape> node


            /********** Appearance **********/
            else if (qName.equalsIgnoreCase("appearance")) {
                    /* This gives the X3D-only Shader */
                    if (!UNIVERSAL_LIGHTS)
                    attributeValue = attributes.getValue("USE");
                    if (attributeValue != null) { // shared Appearance node, GVRMaterial
                        DefinedItem useItem = null;
                        for (DefinedItem definedItem : mDefinedItems) {
                            if (attributeValue.equals(definedItem.getName())) {
                                useItem = definedItem;
                                break;
                            }
                        }
                        if (useItem != null) {
                            gvrMaterial = useItem.getGVRMaterial();
                            gvrRenderData.setMaterial(gvrMaterial);
                            gvrMaterialUSEd = true; // for DEFine and USE, we encounter a USE,
                            // and thus have set the material
                        }
                    } else {
                        attributeValue = attributes.getValue("DEF");
                        if (attributeValue != null) {
                            shaderSettings.setAppearanceName(attributeValue);
                        }
                    }

            } // end <Appearance> node


            /********** Material **********/
            else if (qName.equalsIgnoreCase("material")) {
                    attributeValue = attributes.getValue("USE");
                    if (attributeValue != null) {
                        DefinedItem useItem = null;
                        for (DefinedItem definedItem : mDefinedItems) {
                            if (attributeValue.equals(definedItem.getName())) {
                                useItem = definedItem;
                                break;
                            }
                        }
                        if (useItem != null) {
                            gvrMaterial = useItem.getGVRMaterial();
                            gvrRenderData.setMaterial(gvrMaterial);
                            gvrMaterialUSEd = true; // for DEFine and USE, we encounter a USE,
                            // and thus have set the material
                        }
                    } else {
                        attributeValue = attributes.getValue("DEF");
                        if (attributeValue != null) {
                            shaderSettings.setMaterialName(attributeValue);
                        }
                        String diffuseColorAttribute = attributes.getValue("diffuseColor");
                        if (diffuseColorAttribute != null) {
                            float diffuseColor[] = parseFixedLengthFloatString(diffuseColorAttribute,
                                                                               3, true, false);
                            shaderSettings.setDiffuseColor(diffuseColor);
                        }
                        String specularColorAttribute = attributes.getValue("specularColor");
                        if (specularColorAttribute != null) {
                            float specularColor[] = parseFixedLengthFloatString(specularColorAttribute,
                                                                                3, true, false);
                            shaderSettings.setSpecularColor(specularColor);
                        }
                        String emissiveColorAttribute = attributes.getValue("emissiveColor");
                        if (emissiveColorAttribute != null) {
                            float emissiveColor[] = parseFixedLengthFloatString(emissiveColorAttribute,
                                                                                3, true, false);
                            shaderSettings.setEmmissiveColor(emissiveColor);
                        }
                        String ambientIntensityAttribute = attributes
                                .getValue("ambientIntensity");
                        if (ambientIntensityAttribute != null) {
                            Log.e(TAG, "ambientIntensity currently not implemented.");


                            shaderSettings
                                    .setAmbientIntensity(parseSingleFloatString(ambientIntensityAttribute,
                                                                                true, false));
                        }
                        String shininessAttribute = attributes.getValue("shininess");
                        if (shininessAttribute != null) {


                            shaderSettings
                                    .setShininess(parseSingleFloatString(shininessAttribute, true,
                                                                         false));
                        }
                        String transparencyAttribute = attributes.getValue("transparency");
                        if (transparencyAttribute != null) {

                            shaderSettings
                                    .setTransparency(parseSingleFloatString(transparencyAttribute,
                                                                            true, false));
                        }
                    } // end ! USE attribute

            } // end <Material> node


            /********** ImageTexture **********/
            else if (qName.equalsIgnoreCase("ImageTexture")) {

                    attributeValue = attributes.getValue("USE");
                    if (attributeValue != null) {
                        DefinedItem useItem = null;
                        for (DefinedItem definedItem : mDefinedItems) {
                            if (attributeValue.equals(definedItem.getName())) {
                                useItem = definedItem;
                                break;
                            }
                        }
                        if (useItem != null) {
                            gvrTexture = useItem.getGVRTexture();
                        }
                    } else {
                        gvrTextureParameters = new GVRTextureParameters(gvrContext);
                        gvrTextureParameters.setWrapSType(TextureWrapType.GL_REPEAT);
                        gvrTextureParameters.setWrapTType(TextureWrapType.GL_REPEAT);
                        gvrTextureParameters.setMinFilterType(GVRTextureParameters.TextureFilterType.GL_LINEAR_MIPMAP_NEAREST);

                        String urlAttribute = attributes.getValue("url");
                        if (urlAttribute != null) {
                            urlAttribute = urlAttribute.replace("\"", ""); // remove double and
                            // single quotes
                            urlAttribute = urlAttribute.replace("\'", "");
                            urlAttribute = urlAttribute.toLowerCase();

                            final String filename = urlAttribute;
                            String repeatSAttribute = attributes.getValue("repeatS");
                            if (repeatSAttribute != null) {
                                if (!parseBooleanString(repeatSAttribute)) {
                                    gvrTextureParameters
                                            .setWrapSType(TextureWrapType.GL_CLAMP_TO_EDGE);
                                }
                            }
                            String repeatTAttribute = attributes.getValue("repeatT");
                            if (repeatTAttribute != null) {
                                if (!parseBooleanString(repeatTAttribute)) {
                                    gvrTextureParameters
                                            .setWrapTType(TextureWrapType.GL_CLAMP_TO_EDGE);
                                }
                            }

                            final String defValue = attributes.getValue("DEF");
                            gvrTexture = new GVRTexture(gvrContext, gvrTextureParameters);
                            GVRAssetLoader.TextureRequest request = new GVRAssetLoader.TextureRequest(assetRequest, gvrTexture, filename);
                            assetRequest.loadTexture(request);
                            shaderSettings.setTexture(gvrTexture);
                            if (defValue != null) {
                                DefinedItem item = new DefinedItem(defValue);
                                item.setGVRTexture(gvrTexture);
                                mDefinedItems.add(item);
                            }
                        }
                    }
            } // end <ImageTexture> node


            /********** TextureTransform **********/
            else if (qName.equalsIgnoreCase("TextureTransform")) {
                    attributeValue = attributes.getValue("DEF");
                    if (attributeValue != null) {
                        Log.e(TAG,
                              "TextureTransform DEF attribute not currently implemented");
                    }
                    String centerAttribute = attributes.getValue("center");
                    if (centerAttribute != null) {
                        float[] center = parseFixedLengthFloatString(centerAttribute, 2,
                                                                     false, false);
                        shaderSettings.setTextureCenter(center);
                    }
                    String rotationAttribute = attributes.getValue("rotation");
                    if (rotationAttribute != null) {
                        float[] rotation = parseFixedLengthFloatString(rotationAttribute, 1,
                                                                       false, false);
                        shaderSettings.setTextureRotation(rotation[0]);
                    }
                    String scaleAttribute = attributes.getValue("scale");
                    if (scaleAttribute != null) {
                        float[] scale = parseFixedLengthFloatString(scaleAttribute, 2, false,
                                                                    true);
                        shaderSettings.setTextureScale(scale);
                    }
                    String translationAttribute = attributes.getValue("translation");
                    if (translationAttribute != null) {
                        float[] translation = parseFixedLengthFloatString(translationAttribute,
                                                                          2, false, false);
                        shaderSettings.setTextureTranslation(translation);
                    }
            }

            /********** IndexedFaceSet **********/

            //TODO: eventually include IndexedLineSet **********/

            else if (qName.equalsIgnoreCase("IndexedFaceSet")) {
                    attributeValue = attributes.getValue("USE");
                    if (attributeValue != null) { // shared GVRIndexBuffer
                        DefinedItem useItem = null;
                        for (DefinedItem definedItem : mDefinedItems) {
                            if (attributeValue.equals(definedItem.getName())) {
                                useItem = definedItem;
                                break;
                            }
                        }
                        if (useItem != null) {
                            gvrIndexBuffer = useItem.getIndexBuffer();
                        }
                    } else {
                        gvrIndexBuffer = new GVRIndexBuffer(gvrContext, 4, 0);
                        attributeValue = attributes.getValue("DEF");
                        if (attributeValue != null) {
                            DefinedItem definedItem = new DefinedItem(attributeValue);
                            definedItem.setIndexBuffer(gvrIndexBuffer);
                            mDefinedItems.add(definedItem); // Array list of DEFined items
                            // Clones objects with USE
                        }
                        attributeValue = attributes.getValue("solid");
                        if (attributeValue != null) {
                            Log.e(TAG, "IndexedFaceSet solid attribute not implemented. ");
                        }
                        attributeValue = attributes.getValue("ccw");
                        if (attributeValue != null) {
                            Log.e(TAG, "IndexedFaceSet ccw attribute not implemented. ");
                        }
                        attributeValue = attributes.getValue("colorPerVertex");
                        if (attributeValue != null) {

                            Log.e(TAG,
                                  "IndexedFaceSet colorPerVertex attribute not implemented. ");

                        }
                        attributeValue = attributes.getValue("normalPerVertex");
                        if (attributeValue != null) {

                            Log.e(TAG,
                                  "IndexedFaceSet normalPerVertex attribute not implemented. ");

                        }
                        String coordIndexAttribute = attributes.getValue("coordIndex");
                        if (coordIndexAttribute != null) {
                            parseNumbersString(coordIndexAttribute,
                                               X3Dobject.indexedFaceSetComponent, 3);
                            reorganizeVerts = true;
                        }
                        String normalIndexAttribute = attributes.getValue("normalIndex");
                        if (normalIndexAttribute != null) {
                            parseNumbersString(normalIndexAttribute,
                                               X3Dobject.normalIndexComponent, 3);
                        }
                        String texCoordIndexAttribute = attributes.getValue("texCoordIndex");
                        if (texCoordIndexAttribute != null) {
                            parseNumbersString(texCoordIndexAttribute,
                                               X3Dobject.textureIndexComponent, 3);
                        }
                    }

            } // end <IndexedFaceSet> node


            /********** Coordinate **********/
            else if (qName.equalsIgnoreCase("Coordinate")) {
                    attributeValue = attributes.getValue("USE");
                    if (attributeValue != null) { // Coordinate node to be shared / re-used
                        DefinedItem useItem = null;
                        for (DefinedItem definedItem : mDefinedItems) {
                            if (attributeValue.equals(definedItem.getName())) {
                                useItem = definedItem;
                                break;
                            }
                        }
                        if (useItem != null) {

                            // 'useItem' points to GVRMesh who's useItem.getGVRMesh Coordinates
                            // were DEFined earlier. We don't want to share the entire GVRMesh
                            // since the 2 meshes may have different Normals and
                            // Texture Coordinates.  So as an alternative, copy the vertices.
                            gvrVertexBuffer = useItem.getVertexBuffer();
                            reorganizeVerts = false;
                        }
                    } // end USE Coordinate
                    else {
                        // Not a 'Coordinate USE="..." node
                        attributeValue = attributes.getValue("DEF");
                        if (attributeValue != null) {
                            DefinedItem definedItem = new DefinedItem(attributeValue);
                            meshCreator.defineVertexBuffer(definedItem);
                            // Array list of DEFined items clones objects with USE
                            mDefinedItems.add(definedItem);
                        }
                        String pointAttribute = attributes.getValue("point");
                        if (pointAttribute != null) {
                            parseNumbersString(pointAttribute, X3Dobject.verticesComponent, 3);
                        }
                    } // end NOT a USE Coordinates condition

            } // end <Coordinate> node


            /********** TextureCoordinate **********/
            else if (qName.equalsIgnoreCase("TextureCoordinate")) {
                    attributeValue = attributes.getValue("USE");
                    if (attributeValue != null) { // Coordinate node to be shared / re-used
                        DefinedItem useItem = null;
                        for (DefinedItem definedItem : mDefinedItems) {
                            if (attributeValue.equals(definedItem.getName())) {
                                useItem = definedItem;
                                break;
                            }
                        }
                        if (useItem != null) {

                            // 'useItem' points to GVRVertexBuffer who's useItem.getVertexBuffer
                            // TextureCoordinates were DEFined earlier.
                            // We don't want to share the entire GVRVertexBuffer since the
                            // the 2 meshes may have different Normals and Positions
                            // So as an alternative, copy the texture coordinates.
                            gvrVertexBuffer.setFloatArray("a_texcoord", useItem.getVertexBuffer().getFloatArray("a_texcoord"));
                            reorganizeVerts = false;
                        }
                    } // end USE TextureCoordinate
                    else {
                        // Not a 'TextureCoordinate USE="..." node
                        attributeValue = attributes.getValue("DEF");
                        if (attributeValue != null) {
                            // This is a 'TextureCoordinate DEF="..." case, so save the item
                            DefinedItem definedItem = new DefinedItem(attributeValue);
                            definedItem.setVertexBuffer(gvrVertexBuffer);
                            // Array list of DEFined items clones objects with USE
                            mDefinedItems.add(definedItem);
                        }
                        // Have to flip the y texture coordinates because the image will be
                        // upside down
                        String pointAttribute = attributes.getValue("point");
                        if (pointAttribute != null) {
                            parseNumbersString(pointAttribute, X3Dobject.textureCoordComponent, 2);
                        }

                    } // end NOT a USE TextureCoordinate condition
            } // end <TextureCoordinate> node


            /********** Normal **********/
            else if (qName.equalsIgnoreCase("Normal")) {
                    attributeValue = attributes.getValue("USE");
                    if (attributeValue != null) { // Coordinate node to be shared / re-used
                        DefinedItem useItem = null;
                        for (DefinedItem definedItem : mDefinedItems) {
                            if (attributeValue.equals(definedItem.getName())) {
                                useItem = definedItem;
                                break;
                            }
                        }
                        if (useItem != null) {

                            // 'useItem' points to GVRVertexBuffer who's useItem.getVertexBuffer Coordinates
                            // were DEFined earlier. We don't want to share the entire vertex buffer since
                            // the 2 vertex buffers may have different Normals and Texture Coordinates
                            // So as an alternative, copy the normals.
                            gvrVertexBuffer.setFloatArray("a_normal", useItem.getVertexBuffer().getFloatArray("a_normal"));
                            reorganizeVerts = false;
                        }
                    } // end USE Coordinate
                    else {
                        // Not a 'Normal USE="..." node
                        attributeValue = attributes.getValue("DEF");
                        if (attributeValue != null) {
                            // This is a 'Normal DEF="..." case, so save the item
                            DefinedItem definedItem = new DefinedItem(attributeValue);
                            definedItem.setVertexBuffer(gvrVertexBuffer);
                            // Array list of DEFined items clones objects with USE
                            mDefinedItems.add(definedItem);
                        }
                        String vectorAttribute = attributes.getValue("vector");
                        if (vectorAttribute != null) {
                            parseNumbersString(vectorAttribute, X3Dobject.normalsComponent, 3);
                        }
                    } // end NOT a USE Normals condition
            } // end <Normal> node


            /********** LIGHTS **********/
            /********** PointLight **********/
            else if (qName.equalsIgnoreCase("PointLight")) {
                    if (UNIVERSAL_LIGHTS) {
                        attributeValue = attributes.getValue("USE");
                        if (attributeValue != null) { // shared PointLight
                            DefinedItem useItem = null;
                            for (DefinedItem definedItem : mDefinedItems) {
                                if (attributeValue.equals(definedItem.getName())) {
                                    useItem = definedItem;
                                    break;
                                }
                            }
                            if (useItem != null) {
                                // GVRf does not allow a light attached at two places
                                // so copy the attributes of the original light into the second
                                // light
                                GVRSceneObject definedSceneObject = useItem.getGVRSceneObject();
                                GVRPointLight definedPtLight = (GVRPointLight) definedSceneObject
                                        .getLight();
                                GVRTransform definedTransform = definedPtLight.getTransform();

                                GVRSceneObject newPtLightSceneObj = AddGVRSceneObject();
                                newPtLightSceneObj.getTransform()
                                        .setPosition(definedTransform.getPositionX(),
                                                     definedTransform.getPositionY(),
                                                     definedTransform.getPositionZ());
                                // attachLight does not allow a light to be shared so we need to
                                // just create a new light and share its attributes
                                GVRPointLight newPtLight = new GVRPointLight(gvrContext);
                                newPtLightSceneObj.attachLight(newPtLight);
                                float[] attribute = definedPtLight.getAmbientIntensity();
                                newPtLight.setAmbientIntensity(attribute[0], attribute[1],
                                                               attribute[2], attribute[3]);
                                attribute = definedPtLight.getDiffuseIntensity();
                                newPtLight.setDiffuseIntensity(attribute[0], attribute[1],
                                                               attribute[2], 1);
                                attribute = definedPtLight.getSpecularIntensity();
                                newPtLight.setSpecularIntensity(attribute[0], attribute[1],
                                                                attribute[2], 1);
                                newPtLight
                                        .setAttenuation(definedPtLight.getAttenuationConstant(),
                                                        definedPtLight.getAttenuationLinear(),
                                                        definedPtLight.getAttenuationQuadratic());
                                newPtLight.enable();
                            }
                        } // end reuse a PointLight
                        else {
                            // add a new PointLight
                            float ambientIntensity = 0;
                            float[] attenuation =
                                    {
                                            1, 0, 0
                                    };
                            float[] color =
                                    {
                                            1, 1, 1
                                    };
                            boolean global = true;
                            float intensity = 1;
                            float[] location =
                                    {
                                            0, 0, 0
                                    };
                            boolean on = true;
                            float radius = 100;

                            GVRSceneObject newPtLightSceneObj = AddGVRSceneObject();
                            GVRPointLight newPtLight = new GVRPointLight(gvrContext);
                            newPtLightSceneObj.attachLight(newPtLight);

                            attributeValue = attributes.getValue("DEF");
                            if (attributeValue != null) {
                                newPtLightSceneObj.setName(attributeValue);
                                DefinedItem definedItem = new DefinedItem(attributeValue);
                                definedItem.setGVRSceneObject(newPtLightSceneObj);
                                mDefinedItems.add(definedItem); // Array list of DEFined items
                                // Clones objects with USE
                            }
                            attributeValue = attributes.getValue("ambientIntensity");
                            if (attributeValue != null) {
                                ambientIntensity = parseSingleFloatString(attributeValue, true,
                                                                          false);
                            }
                            attributeValue = attributes.getValue("attenuation");
                            if (attributeValue != null) {
                                attenuation = parseFixedLengthFloatString(attributeValue, 3,
                                                                          false, true);
                                if ((attenuation[0] == 0) && (attenuation[1] == 0)
                                    && (attenuation[2] == 0))
                                    attenuation[0] = 1;
                            }
                            attributeValue = attributes.getValue("color");
                            if (attributeValue != null) {
                                color = parseFixedLengthFloatString(attributeValue, 3, true,
                                                                    false);
                            }
                            attributeValue = attributes.getValue("global");
                            if (attributeValue != null) {
                                global = parseBooleanString(attributeValue); // NOT IMPLEMENTED
                                Log.e(TAG, "Point Light global attribute not implemented. ");
                            }
                            attributeValue = attributes.getValue("intensity");
                            if (attributeValue != null) {
                                intensity = parseSingleFloatString(attributeValue, true, false);
                            }
                            attributeValue = attributes.getValue("location");
                            if (attributeValue != null) {
                                location = parseFixedLengthFloatString(attributeValue, 3, false,
                                                                       false);
                            }
                            attributeValue = attributes.getValue("on");
                            if (attributeValue != null) {
                                on = parseBooleanString(attributeValue);
                            }
                            attributeValue = attributes.getValue("radius");
                            if (attributeValue != null) {
                                radius = parseSingleFloatString(attributeValue, false, true);
                            }
                            // In x3d, ambientIntensity is only 1 value, not 3.
                            newPtLight.setAmbientIntensity(ambientIntensity, ambientIntensity,
                                                           ambientIntensity, 1);
                            newPtLight.setDiffuseIntensity(color[0] * intensity,
                                                           color[1] * intensity,
                                                           color[2] * intensity, 1);
                            // x3d doesn't have an equivalent for specular intensity
                            newPtLight.setSpecularIntensity(color[0] * intensity,
                                                            color[1] * intensity,
                                                            color[2] * intensity, 1);
                            newPtLight.setAttenuation(attenuation[0], attenuation[1],
                                                      attenuation[2]);
                            if (on)
                                newPtLight.enable();
                            else
                                newPtLight.disable();

                            GVRTransform newPtLightSceneObjTransform = newPtLightSceneObj
                                    .getTransform();
                            newPtLightSceneObjTransform.setPosition(location[0], location[1],
                                                                    location[2]);
                        } // end a new PointLight
                    } // end if UNIVERSAL_LIGHTS

            } // end <PointLight> node


            /********** DirectionalLight **********/
            else if (qName.equalsIgnoreCase("DirectionalLight")) {
                    if (UNIVERSAL_LIGHTS) {
                        attributeValue = attributes.getValue("USE");
                        if (attributeValue != null) { // shared PointLight
                            DefinedItem useItem = null;
                            for (DefinedItem definedItem : mDefinedItems) {
                                if (attributeValue.equals(definedItem.getName())) {
                                    useItem = definedItem;
                                    break;
                                }
                            }
                            if (useItem != null) {
                                // GVRf does not allow a light attached at two places
                                // so copy the attributes of the original light into the second
                                // light
                                GVRSceneObject definedSceneObject = useItem.getGVRSceneObject();
                                GVRDirectLight definedDirectLight = (GVRDirectLight) definedSceneObject
                                        .getLight();
                                GVRTransform definedTransform = definedDirectLight.getTransform();

                                GVRSceneObject newDirectLightSceneObj = AddGVRSceneObject();
                                newDirectLightSceneObj.getTransform()
                                        .setRotation(definedTransform.getRotationW(),
                                                     definedTransform.getRotationX(),
                                                     definedTransform.getRotationY(),
                                                     definedTransform.getRotationZ());
                                // attachLight does not allow a light to be shared so we need to
                                // just create a new light and share its attributes
                                GVRDirectLight newDirectLight = new GVRDirectLight(gvrContext);
                                newDirectLightSceneObj.attachLight(newDirectLight);
                                float[] attribute = definedDirectLight.getAmbientIntensity();
                                newDirectLight.setAmbientIntensity(attribute[0], attribute[1],
                                                                   attribute[2], attribute[3]);
                                attribute = definedDirectLight.getDiffuseIntensity();
                                newDirectLight.setDiffuseIntensity(attribute[0], attribute[1],
                                                                   attribute[2], 1);
                                attribute = definedDirectLight.getSpecularIntensity();
                                newDirectLight.setSpecularIntensity(attribute[0], attribute[1],
                                                                    attribute[2], 1);
                                newDirectLight.enable();
                            }
                        } // end reuse a DirectionalLight
                        else {
                            // add a new DirectionalLight
                            float ambientIntensity = 0;
                            float[] color =
                                    {
                                            1, 1, 1
                                    };
                            float[] direction =
                                    {
                                            0, 0, -1
                                    };
                            boolean global = true;
                            float intensity = 1;
                            boolean on = true;

                            GVRSceneObject newDirectionalLightSceneObj = AddGVRSceneObject();
                            GVRDirectLight newDirectionalLight = new GVRDirectLight(gvrContext);
                            newDirectionalLightSceneObj.attachLight(newDirectionalLight);
                            DefinedItem definedItem = null;

                            attributeValue = attributes.getValue("DEF");
                            if (attributeValue != null) {
                                newDirectionalLightSceneObj.setName(attributeValue);
                                definedItem = new DefinedItem(attributeValue);
                                definedItem.setGVRSceneObject(newDirectionalLightSceneObj);
                                mDefinedItems.add(definedItem); // Array list of DEFined items
                                // Clones objects with USE
                            }
                            attributeValue = attributes.getValue("ambientIntensity");
                            if (attributeValue != null) {
                                ambientIntensity = parseSingleFloatString(attributeValue, true,
                                                                          false);
                            }
                            attributeValue = attributes.getValue("color");
                            if (attributeValue != null) {
                                color = parseFixedLengthFloatString(attributeValue, 3, true,
                                                                    false);
                            }
                            attributeValue = attributes.getValue("direction");
                            if (attributeValue != null) {
                                direction = parseFixedLengthFloatString(attributeValue, 3, false,
                                                                        false);
                            }
                            attributeValue = attributes.getValue("global");
                            if (attributeValue != null) {
                                Log.e(TAG,
                                      "DirectionalLight global attribute not currently implemented. ");
                            }
                            attributeValue = attributes.getValue("intensity");
                            if (attributeValue != null) {
                                intensity = parseSingleFloatString(attributeValue, true, false);
                            }
                            attributeValue = attributes.getValue("on");
                            if (attributeValue != null) {
                                on = parseBooleanString(attributeValue);
                            }

                            newDirectionalLight.setAmbientIntensity(1, 1, 1, 1);
                            newDirectionalLight.setDiffuseIntensity(color[0] * intensity,
                                                                    color[1] * intensity,
                                                                    color[2] * intensity, 1);
                            newDirectionalLight.setSpecularIntensity(1, 1, 1, 1);

                            if (on)
                                newDirectionalLight.enable();
                            else
                                newDirectionalLight.disable();

                            if (definedItem != null) definedItem.setDirection(direction);

                            Quaternionf q = animationInteractivityManager.ConvertDirectionalVectorToQuaternion(
                                    new Vector3f(direction[0], direction[1], direction[2]));
                            // set direction in the Light's GVRScene
                            GVRTransform newDirectionalLightSceneObjTransform = newDirectionalLightSceneObj
                                    .getTransform();
                            newDirectionalLightSceneObjTransform.setRotation(q.w, q.x, q.y,
                                                                             q.z);
                        } // end if adding new Directional Light
                    } // end if Universal Lights

            } // end <Directional Light> node


            /********** SpotLight **********/
            else if (qName.equalsIgnoreCase("SpotLight")) {
                    if (UNIVERSAL_LIGHTS) {
                        attributeValue = attributes.getValue("USE");
                        if (attributeValue != null) { // shared PointLight
                            DefinedItem useItem = null;
                            for (DefinedItem definedItem : mDefinedItems) {
                                if (attributeValue.equals(definedItem.getName())) {
                                    useItem = definedItem;
                                    break;
                                }
                            }
                            if (useItem != null) {
                                // GVRf does not allow a light attached at two places
                                // so copy the attributes of the original light into the second
                                // light
                                GVRSceneObject definedSceneObject = useItem.getGVRSceneObject();
                                GVRSpotLight definedSpotLight = (GVRSpotLight) definedSceneObject
                                        .getLight();
                                GVRTransform definedTransform = definedSpotLight.getTransform();

                                GVRSceneObject newSpotLightSceneObj = AddGVRSceneObject();
                                newSpotLightSceneObj.getTransform()
                                        .setPosition(definedTransform.getPositionX(),
                                                     definedTransform.getPositionY(),
                                                     definedTransform.getPositionZ());
                                newSpotLightSceneObj.getTransform()
                                        .setRotation(definedTransform.getRotationW(),
                                                     definedTransform.getRotationX(),
                                                     definedTransform.getRotationY(),
                                                     definedTransform.getRotationZ());
                                // attachLight does not allow a light to be shared so we need to
                                // just create a new light and share its attributes
                                GVRSpotLight newSpotLight = new GVRSpotLight(gvrContext);
                                newSpotLightSceneObj.attachLight(newSpotLight);
                                float[] attribute = definedSpotLight.getAmbientIntensity();
                                newSpotLight.setAmbientIntensity(attribute[0], attribute[1],
                                                                 attribute[2], attribute[3]);
                                attribute = definedSpotLight.getDiffuseIntensity();
                                newSpotLight.setDiffuseIntensity(attribute[0], attribute[1],
                                                                 attribute[2], 1);
                                attribute = definedSpotLight.getSpecularIntensity();
                                newSpotLight.setSpecularIntensity(attribute[0], attribute[1],
                                                                  attribute[2], 1);
                                newSpotLight
                                        .setAttenuation(definedSpotLight.getAttenuationConstant(),
                                                        definedSpotLight.getAttenuationLinear(),
                                                        definedSpotLight.getAttenuationQuadratic());
                                newSpotLight
                                        .setInnerConeAngle(definedSpotLight.getInnerConeAngle());
                                newSpotLight
                                        .setOuterConeAngle(definedSpotLight.getOuterConeAngle());
                                newSpotLight.enable();
                            }
                        } // end reuse a SpotLight
                        else {
                            // add a new SpotLight
                            float ambientIntensity = 0;
                            float[] attenuation =
                                    {
                                            1, 0, 0
                                    };
                            float beamWidth = (float) Math.PI / 4; // range is 0 to PI
                            float[] color =
                                    {
                                            1, 1, 1
                                    };
                            float cutOffAngle = (float) Math.PI / 2; // range is 0 to PI
                            float[] direction =
                                    {
                                            0, 0, -1
                                    };
                            boolean global = true;
                            float intensity = 1;
                            float[] location =
                                    {
                                            0, 0, 0
                                    };
                            boolean on = true;
                            float radius = 100;

                            GVRSceneObject newSpotLightSceneObj = AddGVRSceneObject();
                            GVRSpotLight newSpotLight = new GVRSpotLight(gvrContext);
                            newSpotLightSceneObj.attachLight(newSpotLight);

                            DefinedItem definedItem = null;

                            attributeValue = attributes.getValue("DEF");
                            if (attributeValue != null) {
                                newSpotLightSceneObj.setName(attributeValue);
                                definedItem = new DefinedItem(attributeValue);
                                definedItem.setGVRSceneObject(newSpotLightSceneObj);
                                mDefinedItems.add(definedItem); // Array list of DEFined items
                                // Clones objects with USE
                            }
                            attributeValue = attributes.getValue("ambientIntensity");
                            if (attributeValue != null) {
                                ambientIntensity = parseSingleFloatString(attributeValue, true,
                                                                          false);
                            }
                            attributeValue = attributes.getValue("attenuation");
                            if (attributeValue != null) {
                                attenuation = parseFixedLengthFloatString(attributeValue, 3,
                                                                          false, true);
                                if ((attenuation[0] == 0) && (attenuation[1] == 0)
                                    && (attenuation[2] == 0))
                                    attenuation[0] = 1;
                            }
                            attributeValue = attributes.getValue("beamWidth");
                            if (attributeValue != null) {
                                beamWidth = parseSingleFloatString(attributeValue, false, true);
                                if (beamWidth > (float) Math.PI / 2) {
                                    beamWidth = (float) Math.PI / 2;
                                    Log.e(TAG, "Spot Light beamWidth cannot exceed PI/2.");
                                }
                            }
                            attributeValue = attributes.getValue("color");
                            if (attributeValue != null) {
                                color = parseFixedLengthFloatString(attributeValue, 3, true,
                                                                    false);
                            }
                            attributeValue = attributes.getValue("cutOffAngle");
                            if (attributeValue != null) {
                                cutOffAngle = parseSingleFloatString(attributeValue, false, true);
                                if (cutOffAngle > (float) Math.PI / 2) {
                                    cutOffAngle = (float) Math.PI / 2;
                                    Log.e(TAG, "Spot Light cutOffAngle cannot exceed PI/2.");
                                }
                            }
                            attributeValue = attributes.getValue("direction");
                            if (attributeValue != null) {
                                direction = parseFixedLengthFloatString(attributeValue, 3, false,
                                                                        false);
                            }
                            attributeValue = attributes.getValue("global");
                            if (attributeValue != null) {
                                Log.e(TAG,
                                      "Spot Light global attribute not currently implemented. ");
                            }
                            attributeValue = attributes.getValue("intensity");
                            if (attributeValue != null) {
                                intensity = parseSingleFloatString(attributeValue, true, false);
                            }
                            attributeValue = attributes.getValue("location");
                            if (attributeValue != null) {
                                location = parseFixedLengthFloatString(attributeValue, 3, false,
                                                                       false);
                            }
                            attributeValue = attributes.getValue("on");
                            if (attributeValue != null) {
                                on = parseBooleanString(attributeValue);
                            }
                            attributeValue = attributes.getValue("radius");
                            if (attributeValue != null) {
                                radius = parseSingleFloatString(attributeValue, false, true);
                            }
                            // x3d only has a single value for ambient intensity
                            newSpotLight.setAmbientIntensity(ambientIntensity, ambientIntensity,
                                                             ambientIntensity, 1);
                            newSpotLight.setDiffuseIntensity(color[0] * intensity,
                                                             color[1] * intensity,
                                                             color[2] * intensity, 1);
                            newSpotLight.setSpecularIntensity(0, 0, 0, 1);
                            newSpotLight.setAttenuation(attenuation[0], attenuation[1],
                                                        attenuation[2]);

                            if (on)
                                newSpotLight.enable();
                            else
                                newSpotLight.disable();
                            newSpotLight.setInnerConeAngle(beamWidth * 180 / (float) Math.PI);
                            newSpotLight.setOuterConeAngle(cutOffAngle * 180 / (float) Math.PI);

                            if (definedItem != null) definedItem.setDirection(direction);
                            Quaternionf q = animationInteractivityManager.ConvertDirectionalVectorToQuaternion(
                                    new Vector3f(direction[0], direction[1], direction[2]));
                            // set position and direction in the SpotLight's GVRScene
                            GVRTransform newSpotLightSceneObjTransform = newSpotLightSceneObj
                                    .getTransform();
                            newSpotLightSceneObjTransform.setPosition(location[0], location[1],
                                                                      location[2]);
                            newSpotLightSceneObjTransform.setRotation(q.w, q.x, q.y, q.z);
                        } // end adding a new SpotLight

                    } // end if UNIVERSAL_LIGHTS

            } // end <SpotLight> node


            /********** TimeSensor **********/
            else if (qName.equalsIgnoreCase("TimeSensor")) {
                    String name = null;
                    float cycleInterval = 1;
                    boolean enabled = true;
                    boolean loop = false;
                    float pauseTime = 0;
                    float resumeTime = 0;
                    float startTime = 0;
                    float stopTime = 0;

                    attributeValue = attributes.getValue("DEF");
                    if (attributeValue != null) {
                        name = attributeValue;
                    }
                    attributeValue = attributes.getValue("cycleInterval");
                    if (attributeValue != null) {
                        cycleInterval = parseSingleFloatString(attributeValue, false, true);
                    }
                    attributeValue = attributes.getValue("enabled");
                    if (attributeValue != null) {
                        enabled = parseBooleanString(attributeValue);
                    }
                    attributeValue = attributes.getValue("loop");
                    if (attributeValue != null) {
                        loop = parseBooleanString(attributeValue);
                    }
                    attributeValue = attributes.getValue("pauseTime");
                    if (attributeValue != null) {
                        pauseTime = parseSingleFloatString(attributeValue, false, true);
                        Log.e(TAG, "Timer pauseTime not currently implemented. ");
                    }
                    attributeValue = attributes.getValue("resumeTime");
                    if (attributeValue != null) {
                        resumeTime = parseSingleFloatString(attributeValue, false, true);
                        Log.e(TAG, "Timer resumeTime not currently implemented. ");
                    }
                    attributeValue = attributes.getValue("startTime");
                    if (attributeValue != null) {
                        startTime = parseSingleFloatString(attributeValue, false, true);
                        Log.e(TAG, "Timer startTime not currently implemented. ");
                    }
                    attributeValue = attributes.getValue("stopTime");
                    if (attributeValue != null) {
                        stopTime = parseSingleFloatString(attributeValue, false, true);
                        Log.e(TAG, "Timer stopTime not currently implemented. ");
                    }

                    TimeSensor newTimeSensor = new TimeSensor(name, cycleInterval, enabled,
                                                              loop, pauseTime, resumeTime, startTime, stopTime);
                    timeSensors.add(newTimeSensor);

            } // end <TimeSensor> node


            /********** ROUTE **********/
            else {
                if (qName.equalsIgnoreCase("ROUTE")) {
                    String fromNode = null;
                    String fromField = null;
                    String toNode = null;
                    String toField = null;
                    attributeValue = attributes.getValue("fromNode");
                    if (attributeValue != null) {
                        fromNode = attributeValue;
                    }
                    attributeValue = attributes.getValue("fromField");
                    if (attributeValue != null) {
                        fromField = attributeValue;
                    }
                    attributeValue = attributes.getValue("toNode");
                    if (attributeValue != null) {
                        toNode = attributeValue;
                    }
                    attributeValue = attributes.getValue("toField");
                    if (attributeValue != null) {
                        toField = attributeValue;
                    }

                    animationInteractivityManager.buildInteractiveObject(fromNode, fromField, toNode, toField);
            } // end <ROUTE> node


            /********** PositionInterpolator **********/
            else if (qName.equalsIgnoreCase("PositionInterpolator")) {
                String name = null;
                float[] keysList = null;
                float[] keyValuesList = null;

                attributeValue = attributes.getValue("DEF");
                if (attributeValue != null) {
                    name = attributeValue;
                }
                attributeValue = attributes.getValue("key");
                if (attributeValue != null) {
                    parseNumbersString(attributeValue, X3Dobject.interpolatorKeyComponent,
                                       1);

                    keysList = new float[keys.size()];
                    for (int i = 0; i < keysList.length; i++) {
                        Key keyObject = keys.get(i);
                        keysList[i] = keyObject.key;
                    }
                    keys.clear();
                }
                attributeValue = attributes.getValue("keyValue");
                if (attributeValue != null) {
                    parseNumbersString(attributeValue,
                                       X3Dobject.interpolatorKeyValueComponent, 3);

                    keyValuesList = new float[keyValues.size() * 3];
                    for (int i = 0; i < keyValues.size(); i++) {
                        KeyValue keyValueObject = keyValues.get(i);
                        for (int j = 0; j < 3; j++) {
                            keyValuesList[i * 3 + j] = keyValueObject.keyValues[j];
                        }
                    }
                    keyValues.clear();
                }
                Interpolator newInterporlator = new Interpolator(name, keysList,
                                                                 keyValuesList);
                interpolators.add(newInterporlator);

            } // end <PositionInterpolator> node


            /********** OrientationInterpolator **********/
            else if (qName.equalsIgnoreCase("OrientationInterpolator")) {
                    String name = null;
                    float[] keysList = null;
                    float[] keyValuesList = null;

                    attributeValue = attributes.getValue("DEF");
                    if (attributeValue != null) {
                        name = attributeValue;
                    }
                    attributeValue = attributes.getValue("key");
                    if (attributeValue != null) {
                        parseNumbersString(attributeValue, X3Dobject.interpolatorKeyComponent,
                                           1);

                        keysList = new float[keys.size()];
                        for (int i = 0; i < keysList.length; i++) {
                            Key keyObject = keys.get(i);
                            keysList[i] = keyObject.key;
                        }
                        keys.clear();
                    }
                    attributeValue = attributes.getValue("keyValue");
                    if (attributeValue != null) {
                        parseNumbersString(attributeValue,
                                           X3Dobject.interpolatorKeyValueComponent, 4);

                        keyValuesList = new float[keyValues.size() * 4];
                        for (int i = 0; i < keyValues.size(); i++) {
                            KeyValue keyValueObject = keyValues.get(i);
                            for (int j = 0; j < 4; j++) {
                                keyValuesList[i * 4 + j] = keyValueObject.keyValues[j];
                            }
                        }
                        keyValues.clear();
                    }
                    Interpolator newInterporlator = new Interpolator(name, keysList,
                                                                     keyValuesList);
                    interpolators.add(newInterporlator);

            } // end <OrientationInterpolator> node


            /********** Box **********/
            else if (qName.equalsIgnoreCase("Box")) {
                    float[] size =
                            {
                                    2, 2, 2
                            };
                    boolean solid = true; // box visible from inside

                    attributeValue = attributes.getValue("size");
                    if (attributeValue != null) {
                        size = parseFixedLengthFloatString(attributeValue, 3, false, true);
                    }
                    attributeValue = attributes.getValue("solid");
                    if (attributeValue != null) {
                        solid = parseBooleanString(attributeValue);
                    }
                    Vector3f sizeVector = new Vector3f(size[0], size[1], size[2]);
                    GVRCubeSceneObject gvrCubeSceneObject = new GVRCubeSceneObject(
                            gvrContext, solid, sizeVector);
                    currentSceneObject.addChildObject(gvrCubeSceneObject);
                    meshAttachedSceneObject = gvrCubeSceneObject;


            } // end <Box> node


            /********** Cone **********/
            else if (qName.equalsIgnoreCase("Cone")) {
                    boolean bottom = true;
                    float bottomRadius = 1;
                    float height = 2;
                    boolean side = true;
                    boolean solid = true; // cone visible from inside

                    attributeValue = attributes.getValue("bottom");
                    if (attributeValue != null) {
                        bottom = parseBooleanString(attributeValue);
                    }
                    attributeValue = attributes.getValue("bottomRadius");
                    if (attributeValue != null) {
                        bottomRadius = parseSingleFloatString(attributeValue, false, true);
                    }
                    attributeValue = attributes.getValue("height");
                    if (attributeValue != null) {
                        height = parseSingleFloatString(attributeValue, false, true);
                    }
                    attributeValue = attributes.getValue("side");
                    if (attributeValue != null) {
                        side = parseBooleanString(attributeValue);
                    }
                    attributeValue = attributes.getValue("solid");
                    if (attributeValue != null) {
                        solid = parseBooleanString(attributeValue);
                    }
                    GVRCylinderSceneObject.CylinderParams params = new GVRCylinderSceneObject.CylinderParams();
                    params.BottomRadius = bottomRadius;
                    params.TopRadius = 0;
                    params.Height = height;
                    params.FacingOut = solid;
                    params.HasTopCap = false;
                    params.HasBottomCap = bottom;
                    params.Material = new GVRMaterial(gvrContext, GVRMaterial.GVRShaderType.Phong.ID);
                    GVRCylinderSceneObject cone = new GVRCylinderSceneObject(gvrContext,
                                                                             params);

                    currentSceneObject.addChildObject(cone);
                    meshAttachedSceneObject = cone;

            }  // end <Cone> node


            /********** Cylinder **********/
            else if (qName.equalsIgnoreCase("Cylinder")) {
                    boolean bottom = true;
                    float height = 2;
                    float radius = 1;
                    boolean side = true;
                    boolean solid = true; // cylinder visible from inside
                    boolean top = true;

                    attributeValue = attributes.getValue("bottom");
                    if (attributeValue != null) {
                        bottom = parseBooleanString(attributeValue);
                    }
                    attributeValue = attributes.getValue("height");
                    if (attributeValue != null) {
                        height = parseSingleFloatString(attributeValue, false, true);
                    }
                    attributeValue = attributes.getValue("radius");
                    if (attributeValue != null) {
                        radius = parseSingleFloatString(attributeValue, false, true);
                    }
                    attributeValue = attributes.getValue("side");
                    if (attributeValue != null) {
                        side = parseBooleanString(attributeValue);
                    }
                    attributeValue = attributes.getValue("solid");
                    if (attributeValue != null) {
                        solid = parseBooleanString(attributeValue);
                    }
                    attributeValue = attributes.getValue("top");
                    if (attributeValue != null) {
                        top = parseBooleanString(attributeValue);
                    }
                    GVRCylinderSceneObject.CylinderParams params = new GVRCylinderSceneObject.CylinderParams();
                    params.BottomRadius = radius;
                    params.TopRadius = radius;
                    params.Height = height;
                    params.HasBottomCap = bottom;
                    params.HasTopCap = top;
                    params.FacingOut = solid;
                    params.Material = new GVRMaterial(gvrContext, GVRMaterial.GVRShaderType.Phong.ID);
                    GVRCylinderSceneObject gvrCylinderSceneObject = new GVRCylinderSceneObject(
                            gvrContext, params);
                    currentSceneObject.addChildObject(gvrCylinderSceneObject);
                    meshAttachedSceneObject = gvrCylinderSceneObject;

            } // end <Cylinder> node


            /********** Sphere **********/
            else if (qName.equalsIgnoreCase("Sphere")) {
                    float radius = 1;
                    boolean solid = true; // sphere visible from inside
                    attributeValue = attributes.getValue("radius");
                    if (attributeValue != null) {
                        radius = parseSingleFloatString(attributeValue, false, true);
                    }
                    attributeValue = attributes.getValue("solid");
                    if (attributeValue != null) {
                        solid = parseBooleanString(attributeValue);
                    }
                    GVRSphereSceneObject gvrSphereSceneObject = new GVRSphereSceneObject(
                            gvrContext, solid, radius);
                    currentSceneObject.addChildObject(gvrSphereSceneObject);
                    meshAttachedSceneObject = gvrSphereSceneObject;

            } // end <Sphere> node

            // Less frequent commands and thus moved to end of if-then-else.

            /********** Viewpoint **********/
            else if (qName.equalsIgnoreCase("Viewpoint")) {
                    float[] centerOfRotation =
                            {
                                    0, 0, 0
                            };
                    String description = "";
                    float fieldOfView = (float) Math.PI / 4;
                    boolean jump = true;
                    String name = "";
                    float[] orientation =
                            {
                                    0, 0, 1, 0
                            };
                    float[] position =
                            {
                                    0, 0, 10
                            };
                    boolean retainUserOffsets = false;

                    attributeValue = attributes.getValue("DEF");
                    if (attributeValue != null) {
                        name = attributeValue;
                    }
                    attributeValue = attributes.getValue("centerOfRotation");
                    if (attributeValue != null) {
                        centerOfRotation = parseFixedLengthFloatString(attributeValue, 3,
                                                                       false, false);
                        Log.e(TAG, "X3D Viewpoint centerOfRotation not implemented in GearVR.");
                    }
                    attributeValue = attributes.getValue("description");
                    if (attributeValue != null) {
                        description = attributeValue;
                    }
                    attributeValue = attributes.getValue("fieldOfView");
                    if (attributeValue != null) {
                        fieldOfView = parseSingleFloatString(attributeValue, false, true);
                        if (fieldOfView > (float) Math.PI)
                            fieldOfView = (float) Math.PI;
                        Log.e(TAG, "Viewpoint fieldOfView attribute not implemented. ");
                    }
                    attributeValue = attributes.getValue("jump");
                    if (attributeValue != null) {
                        jump = parseBooleanString(attributeValue);
                    }
                    attributeValue = attributes.getValue("orientation");
                    if (attributeValue != null) {
                        orientation = parseFixedLengthFloatString(attributeValue, 4, false,
                                                                  false);
                    }
                    attributeValue = attributes.getValue("position");
                    if (attributeValue != null) {
                        position = parseFixedLengthFloatString(attributeValue, 3, false,
                                                               false);
                    }
                    attributeValue = attributes.getValue("retainUserOffsets");
                    if (attributeValue != null) {
                        retainUserOffsets = parseBooleanString(attributeValue);
                        Log.e(TAG, "Viewpoint retainUserOffsets attribute not implemented. ");
                    }
                    // Add viewpoint to the list.
                    // Since viewpoints can be under a Transform, save the parent.
                    Viewpoint viewpoint = new Viewpoint(centerOfRotation, description,
                                                        fieldOfView, jump, name, orientation, position, retainUserOffsets,
                                                        currentSceneObject);
                    viewpoints.add(viewpoint);

                    if ( !name.equals("") ) {
                        DefinedItem definedItem = new DefinedItem(name);
                        definedItem.setViewpoint(viewpoint);
                        mDefinedItems.add(definedItem); // Array list of DEFined items
                    }


            } // end <Viewpoint> node
   

            /********** Text **********/
            else if (qName.equalsIgnoreCase("Text")) {
                    Init_Text_FontParams();

                    attributeValue = attributes.getValue("DEF");
                    if (attributeValue != null) {
                        Text_FontParams.nameTextAttribute = attributeValue;
                        Log.e(TAG, "Text DEF name currently not implemented.");
                    }
                    attributeValue = attributes.getValue("length");
                    if (attributeValue != null) {
                        float[] length = null;
                        // reusing the keys parsing here cause it works
                        parseNumbersString(attributeValue, X3Dobject.interpolatorKeyComponent,
                                1);
                        length = new float[keys.size()];
                        for (int i = 0; i < length.length; i++) {
                            Key keyObject = keys.get(i);
                            length[i] = keyObject.key;
                        }
                        keys.clear();
                        Log.e(TAG, "Text 'length' attribute currently not implemented.");
                    }
                    attributeValue = attributes.getValue("maxExtent");
                    if (attributeValue != null) {
                        Text_FontParams.maxExtent = parseSingleFloatString(attributeValue, false, true);
                        Log.e(TAG, "Text 'maxExtent' attribute currently not implemented. ");
                    }
                    attributeValue = attributes.getValue("string");
                    if (attributeValue != null) {
                        String[] string = parseMFString(attributeValue);
                        String text = "";
                        for (int i = 0; i < string.length; i++) {
                            if (i > 0) text += "\n";
                            text += string[i];
                        }
                        Text_FontParams.string = text;
                    }
                    attributeValue = attributes.getValue("solid");
                    if (attributeValue != null) {
                        Text_FontParams.solid = parseBooleanString(attributeValue);
                        Log.e(TAG, "Text 'solid' attribute currently not implemented. ");
                    }
                } // end <Text> node


                /********** FontStyle **********/
                else if (qName.equalsIgnoreCase("FontStyle")) {
                    attributeValue = attributes.getValue("USE");
                    if (attributeValue != null) { // shared FontStyle
                        // copy the values from a defined style type
                        GVRSceneObject definedSceneObject = root.getSceneObjectByName(attributeValue);
                        if ( definedSceneObject.getClass().equals(GVRTextViewSceneObject.class) ) {
                            GVRTextViewSceneObject gvrTextViewSceneObject = (GVRTextViewSceneObject) definedSceneObject;
                            Text_FontParams.family = gvrTextViewSceneObject.getFontFamily();
                            Text_FontParams.justify = gvrTextViewSceneObject.getJustification();
                            Text_FontParams.spacing = gvrTextViewSceneObject.getLineSpacing();
                            Text_FontParams.size = gvrTextViewSceneObject.getSize();
                            Text_FontParams.style = gvrTextViewSceneObject.getStyleType();
                        }
                    }
                    else {
                        attributeValue = attributes.getValue("DEF");
                        if (attributeValue != null) {
                            Text_FontParams.nameFontStyle = attributeValue;
                        }
                        attributeValue = attributes.getValue("family");
                        if (attributeValue != null) {
                            String[] family = parseMFString(attributeValue);
                            // handle spaces in the font name
                            if (family.length > 1) {
                                for (int i = 1; i < family.length; i++) {
                                    family[0] += (" " + family[i]);
                                }
                            }
                            Text_FontParams.family = family[0]; // we only accept one family per string
                        }
                        attributeValue = attributes.getValue("horizontal");
                        if (attributeValue != null) {
                            boolean horizontal = parseBooleanString(attributeValue);
                            Log.e(TAG, "horizontal feature of FontStyle not implemented");
                        }
                        attributeValue = attributes.getValue("justify");
                        if (attributeValue != null) {
                            String[] justifyMFString = parseMFString(attributeValue);
                            GVRTextViewSceneObject.justifyTypes[] justify = new GVRTextViewSceneObject.justifyTypes[justifyMFString.length];
                            for (int i = 0; i < justify.length; i++) {
                                if (justifyMFString[i].equalsIgnoreCase("END"))
                                    justify[i] = GVRTextViewSceneObject.justifyTypes.END;
                                else if (justifyMFString[i].equalsIgnoreCase("FIRST"))
                                    justify[i] = GVRTextViewSceneObject.justifyTypes.FIRST;
                                else if (justifyMFString[i].equalsIgnoreCase("MIDDLE"))
                                    justify[i] = GVRTextViewSceneObject.justifyTypes.MIDDLE;
                                else justify[i] = GVRTextViewSceneObject.justifyTypes.BEGIN;
                            }
                            Text_FontParams.justify = justify[0]; // we only accept one justification per string
                        }
                        attributeValue = attributes.getValue("language");
                        if (attributeValue != null) {
                            String language = attributeValue;
                            Log.e(TAG, "language feature of FontStyle not implemented");
                        }
                        attributeValue = attributes.getValue("leftToRight");
                        if (attributeValue != null) {
                            boolean leftToRight = parseBooleanString(attributeValue);
                            Log.e(TAG, "leftToRight feature of FontStyle not implemented");
                        }
                        attributeValue = attributes.getValue("spacing");
                        if (attributeValue != null) {
                            Text_FontParams.spacing = 10.0f * (parseSingleFloatString(attributeValue, false, true) - 1);
                            //Text_FontParams.spacing = parseSingleFloatString(attributeValue, false, true);
                            //Text_FontParams.spacing = 10.0f * (Text_FontParams.spacing - 1.0f);
                        }
                        attributeValue = attributes.getValue("size");
                        if (attributeValue != null) {
                            Text_FontParams.size = 10.0f * parseSingleFloatString(attributeValue, false, true);
                        }
                        attributeValue = attributes.getValue("style");
                        if (attributeValue != null) {
                            if (attributeValue.equalsIgnoreCase("BOLD")) {
                                Text_FontParams.style = GVRTextViewSceneObject.fontStyleTypes.BOLD;
                            } else if (attributeValue.equalsIgnoreCase("ITALIC")) {
                                Text_FontParams.style = GVRTextViewSceneObject.fontStyleTypes.ITALIC;
                            } else if (attributeValue.equalsIgnoreCase("BOLDITALIC")) {
                                Text_FontParams.style = GVRTextViewSceneObject.fontStyleTypes.BOLDITALIC;
                            } else {
                                Text_FontParams.style = GVRTextViewSceneObject.fontStyleTypes.PLAIN;
                            }
                        }
                        attributeValue = attributes.getValue("topToBottom");
                        if (attributeValue != null) {
                            boolean topToBottom = parseBooleanString(attributeValue);
                            Log.e(TAG, "topToBottom feature of FontStyle not implemented");
                        }
                    } // not re-USE FontStyle
                } // end <FontStyle> node

            /********** Billboard **********/
            else if (qName.equalsIgnoreCase("Billboard")) {
                    Log.e(TAG, "Billboard currently not implemented. ");
                    //TODO: Billboard not currently implemented
                    String name = "";
                    float[] axisOfRotation =
                            {
                                    0, 1, 0
                            };
                    attributeValue = attributes.getValue("DEF");
                    if (attributeValue != null) {
                        name = attributeValue;
                    }
                    attributeValue = attributes.getValue("axisOfRotation");
                    if (attributeValue != null) {
                        axisOfRotation = parseFixedLengthFloatString(attributeValue, 3, true,
                                                                     false);
                    }

            } // end <Billboard> node


            /********** Inline **********/
            else if (qName.equalsIgnoreCase("Inline")) {
                // Inline data saved, and added after the inital .x3d program is parsed
                String name = "";
                String[] url = {};
                attributeValue = attributes.getValue("DEF");
                if (attributeValue != null) {
                    name = attributeValue;
                }
                attributeValue = attributes.getValue("url");
                if (attributeValue != null) {
                    url = parseMFString(attributeValue);
                    GVRSceneObject inlineGVRSceneObject = currentSceneObject; // preserve
                    // the
                    // currentSceneObject
                    if (lodManager.isActive()) {
                        inlineGVRSceneObject = AddGVRSceneObject();
                        inlineGVRSceneObject.setName("inlineGVRSceneObject"
                                + lodManager.getCurrentRangeIndex());
                        final GVRSceneObject parent = inlineGVRSceneObject.getParent();
                        if (null == parent.getComponent(GVRLODGroup.getComponentType())) {
                            parent.attachComponent(new GVRLODGroup(gvrContext));
                        }
                        final GVRLODGroup lodGroup = (GVRLODGroup) parent.getComponent(GVRLODGroup.getComponentType());
                        lodGroup.addRange(lodManager.getMinRange(), inlineGVRSceneObject);
                        lodManager.increment();
                    }
                    InlineObject inlineObject = new InlineObject(inlineGVRSceneObject,
                            url);
                    inlineObjects.add(inlineObject);
                }

            } // end <Inline> node


            /********** LOD **********/
            else if (qName.equalsIgnoreCase("LOD")) {
                    String name = "";
                    float[] center =
                            {
                                    0, 0, 0
                            };
                    float[] range = null;
                    attributeValue = attributes.getValue("DEF");
                    if (attributeValue != null) {
                        name = attributeValue;
                    }
                    attributeValue = attributes.getValue("center");
                    if (attributeValue != null) {
                        center = parseFixedLengthFloatString(attributeValue, 3, false, false);
                    }
                    attributeValue = attributes.getValue("range");
                    if (attributeValue != null) {
                        parseNumbersString(attributeValue, X3Dobject.LODComponent, 1);
                        range = new float[keys.size() + 2];
                        range[0] = 0;
                        for (int i = 0; i < keys.size(); i++) {
                            Key keyObject = keys.get(i);
                            range[i + 1] = keyObject.key;
                        }
                        range[range.length - 1] = Float.MAX_VALUE;
                        keys.clear();
                    }
                    lodManager.set(range, center);

            } // end <LOD> Level-of-Detail node


            /********** Anchor **********/
            else if (qName.equalsIgnoreCase("Anchor")) {
                    String name = "";
                    String description = "";
                    String[] parameter = null;
                    String url = "";
                    attributeValue = attributes.getValue("DEF");
                    if (attributeValue != null) {
                        name = attributeValue;
                    }
                    attributeValue = attributes.getValue("description");
                    if (attributeValue != null) {
                        description = attributeValue;
                    }
                    attributeValue = attributes.getValue("parameter");
                    if (attributeValue != null) {
                        parameter = parseMFString(attributeValue);
                    }
                    attributeValue = attributes.getValue("url");
                    if (attributeValue != null) {

                        // url = parseMFString(attributeValue);
                        // TODO: issues with parsing

                        // multiple strings with special chars
                        url = attributeValue;
                    }
                    // Set the currentSensor pointer so that child objects will be added
                    // to the list of eye pointer objects.
                    currentSceneObject = AddGVRSceneObject();
                    currentSceneObject.setName(name);
                    Sensor sensor = new Sensor(name, Sensor.Type.ANCHOR,
                                               currentSceneObject);
                    sensor.setAnchorURL(url);
                    sensors.add(sensor);
                    animationInteractivityManager.BuildInteractiveObjectFromAnchor(sensor, url);

                    currentSensor = sensor;
            } // end <Anchor> node


            /********** TouchSensor **********/
            else if (qName.equalsIgnoreCase("TouchSensor")) {
                    String name = "";
                    String description = "";
                    boolean enabled = true;
                    attributeValue = attributes.getValue("DEF");
                    if (attributeValue != null) {
                        name = attributeValue;
                    }
                    attributeValue = attributes.getValue("description");
                    if (attributeValue != null) {
                        description = attributeValue;
                    }
                    attributeValue = attributes.getValue("enabled");
                    if (attributeValue != null) {
                        enabled = parseBooleanString(attributeValue);
                    }

                    GVRSceneObject gvrSensorSceneObject = new GVRSceneObject(gvrContext);
                    gvrSensorSceneObject.setName(name);
                    Sensor sensor = new Sensor(name, Sensor.Type.TOUCH,
                                               gvrSensorSceneObject);
                    sensors.add(sensor);
                    currentSensor = sensor;
                    // attach any existing child objects of the parent to the new
                    // gvrSensorSceneObject
                    for (int i = (currentSceneObject.getChildrenCount() - 1); i >= 0; i--) {
                        // detach the children of the parent and re-attach them to the new
                        // sensor object
                        GVRSceneObject childObject = currentSceneObject.getChildByIndex(i);

                        currentSceneObject.removeChildObject(childObject);
                        gvrSensorSceneObject.addChildObject(childObject);
                    }
                    currentSceneObject.addChildObject(gvrSensorSceneObject);
                    currentSceneObject = gvrSensorSceneObject;
            } // end <TouchSensor> node


            /********** ProximitySensor **********/
            else if (qName.equalsIgnoreCase("ProximitySensor")) {
                    Log.e(TAG, "ProximitySensor currently not implemented. ");
                    //TODO Proximity Sensor not currently implemented
                    String name = "";
                    String description = "";
                    String[] parameter;
                    String[] url;
                    attributeValue = attributes.getValue("DEF");
                    if (attributeValue != null) {
                        name = attributeValue;
                    }
                    attributeValue = attributes.getValue("url");
                    if (attributeValue != null) {
                        url = parseMFString(attributeValue);
                    }
            }  //  end <ProximitySensor> node


            /********** Script **********/
            else if (qName.equalsIgnoreCase("Script")) {
                    String name = "";
                    Boolean directOutput = false;
                    Boolean mustEvaluate = false;
                    String[] url = null;

                    // The EcmaScript / JavaScript will be parsed inside
                    // SAX's characters method
                    parseJavaScript = true;
                    //reset.  This will hold complete JavaScript function(s)
                    javaScriptCode = "";

                    attributeValue = attributes.getValue("DEF");
                    if (attributeValue != null) {
                        name = attributeValue;
                    }
                    attributeValue = attributes.getValue("url");
                    if (attributeValue != null) {
                        url = parseMFString(attributeValue);
                    }
                    attributeValue = attributes.getValue("directOutput");
                    if (attributeValue != null) {
                        directOutput = parseBooleanString(attributeValue);
                    }
                    attributeValue = attributes.getValue("mustEvaluate");
                    if (attributeValue != null) {
                        mustEvaluate = parseBooleanString(attributeValue);
                    }
                    currentScriptObject = new ScriptObject(name, directOutput, mustEvaluate, url);
            }  //  end <Script> node


            /******* field (embedded inside <Script>) node *******/
            else if (qName.equalsIgnoreCase("field")) {

                    String name = "";
                    ScriptObject.AccessType accessType = ScriptObject.AccessType.INPUT_OUTPUT;
                    String type = "";

                    attributeValue = attributes.getValue("accessType");
                    if (attributeValue != null) {
                        if (attributeValue.equals("inputOnly")) {
                            accessType = ScriptObject.AccessType.INPUT_ONLY;
                        } else if (attributeValue.equals("outputOnly")) {
                            accessType = ScriptObject.AccessType.OUTPUT_ONLY;
                        } else if (attributeValue.equals("inputOutput")) {
                            accessType = ScriptObject.AccessType.INPUT_OUTPUT;
                        } else if (attributeValue.equals("initializeOnly")) {
                            accessType = ScriptObject.AccessType.INITIALIZE_ONLY;
                        }
                    }
                    attributeValue = attributes.getValue("name");
                    if (attributeValue != null) {
                        name = attributeValue;
                    }
                    attributeValue = attributes.getValue("type");
                    if (attributeValue != null) {
                        type = attributeValue;
                    }
                    if (currentScriptObject != null) {
                        currentScriptObject.addField(name, accessType, type);
                    }
            }  //  end <field> node


            /********** BooleanToggle **********/
            else if (qName.equalsIgnoreCase("BooleanToggle")) {
                    String name = "";
                    boolean toggle = false;

                    attributeValue = attributes.getValue("DEF");
                    if (attributeValue != null) {
                        name = attributeValue;
                    }
                    attributeValue = attributes.getValue("toggle");
                    if (attributeValue != null) {
                        toggle = parseBooleanString(attributeValue);
                    }
                    EventUtility eventUtility = new EventUtility(name, EventUtility.DataType.BOOLEAN, EventUtility.Type.TOGGLE, toggle);
                    eventUtilities.add(eventUtility);
            }  //  end <BooleanToggle> node


            /********** ElevationGrid **********/
            else if (qName.equalsIgnoreCase("ElevationGrid")) {
                    String name = "";
                    float creaseAngle = 0;
                    float[] height = null;
                    boolean solid = true;
                    int xDimension = 0;
                    float xSpacing = 1;
                    int zDimension = 0;
                    float zSpacing = 1;

                    attributeValue = attributes.getValue("DEF");
                    if (attributeValue != null) {
                        name = attributeValue;
                    }
                    attributeValue = attributes.getValue("xDimension");
                    if (attributeValue != null) {
                        xDimension = (int) parseSingleFloatString(attributeValue, false,
                                                                  true);
                    }
                    attributeValue = attributes.getValue("xSpacing");
                    if (attributeValue != null) {
                        xSpacing = (int) parseSingleFloatString(attributeValue, false, true);
                    }
                    attributeValue = attributes.getValue("zDimension");
                    if (attributeValue != null) {
                        zDimension = (int) parseSingleFloatString(attributeValue, false,
                                                                  true);
                    }
                    attributeValue = attributes.getValue("zSpacing");
                    if (attributeValue != null) {
                        zSpacing = parseSingleFloatString(attributeValue, false, true);
                    }
                    attributeValue = attributes.getValue("height");
                    if (attributeValue != null) {
                        parseNumbersString(attributeValue, X3Dobject.elevationGridHeight,
                                           xDimension * zDimension);
                        height = new float[(xDimension + 1) * (zDimension + 1)];
                        for (int i = 0; i < height.length; i++) {
                            height[i] = floatArray.get(i);
                        }
                        floatArray.clear();
                    }

                    if (height != null) {

                        float[][] vertices = new float[height.length][3];

                        for (int i = 0; i < (zDimension + 1); i++) {
                            for (int j = 0; j < (xDimension + 1); j++) {
                                vertices[i * (xDimension + 1) + j][0] = (j * xSpacing); // vertex
                                // x value
                                vertices[i * (xDimension + 1)
                                         + j][1] = (height[i * (xDimension + 1) + j]); // vertex y
                                // value
                                vertices[i * (xDimension + 1) + j][2] = (i * zSpacing); // vertex
                                // z value
                            }
                        }
                        // char[] ifs = new char[(xDimension-1)*(zDimension-1)*6]; //
                        // dimensions * 2 polygons per 4 vertices * 3 for x,y,z vertices per
                        // polygon to create a face.
                        Vector3f[] polygonNormals = new Vector3f[xDimension * zDimension * 2];
                        for (int i = 0; i < xDimension * zDimension * 2; i++) {
                            polygonNormals[i] = new Vector3f();
                        }
                        Vector3f[] vertexNormals = new Vector3f[(xDimension + 1)
                                                                * (zDimension + 1)];
                        for (int i = 0; i < (xDimension + 1) * (zDimension + 1); i++) {
                            vertexNormals[i] = new Vector3f();
                        }

                        // Polygon Normal found by cross product using 2 of the 3 sides of a
                        // polygon
                        // we know vertices are: (i*xSpacing, height, j*zSpacing),
                        // ((i+1)*xSpacing, height+1, (j+1)*zSpacing),
                        // (i*xSpacing, height, j*zSpacing), ((i+1)*xSpacing, height+1,
                        // (j+1)*zSpacing)
                        Vector3f[] vLine = new Vector3f[3];
                        for (int i = 0; i < 3; i++) {
                            vLine[i] = new Vector3f();
                        }
                        Vector3f[] crossProduct = new Vector3f[2];
                        crossProduct[0] = new Vector3f();
                        crossProduct[1] = new Vector3f();

                        for (int i = 0; i < zDimension; i++) {
                            for (int j = 0; j < xDimension; j++) {
                                // line 0 is the 'top' line, and line 1 is the 'bottom' line of
                                // the rectangle
                                vLine[0].set(
                                        vertices[i * (xDimension + 1) + j + 1][0]
                                        - vertices[i * (xDimension + 1) + j][0],
                                        vertices[i * (xDimension + 1) + j + 1][1]
                                        - vertices[i * (xDimension + 1) + j][1],
                                        vertices[i * (xDimension + 1) + j + 1][2]
                                        - vertices[i * (xDimension + 1) + j][2]);
                                vLine[1]
                                        .set(vertices[i * (xDimension + 1) + j + xDimension + 2][0]
                                             - vertices[i * (xDimension + 1) + j + xDimension + 1][0],
                                             vertices[i * (xDimension + 1) + j + xDimension + 2][1]
                                             - vertices[i * (xDimension + 1) + j + xDimension
                                                        + 1][1],
                                             vertices[i * (xDimension + 1) + j + xDimension + 2][2]
                                             - vertices[i * (xDimension + 1) + j + xDimension
                                                        + 1][2]);
                                // hypotenuse of the 4 vertices that create a rectangle
                                vLine[2].set(
                                        vertices[i * (xDimension + 1) + j + 1][0]
                                        - vertices[i * (xDimension + 1) + j + xDimension
                                                   + 1][0],
                                        vertices[i * (xDimension + 1) + j + 1][1]
                                        - vertices[i * (xDimension + 1) + j + xDimension
                                                   + 1][1],
                                        vertices[i * (xDimension + 1) + j + 1][2]
                                        - vertices[i * (xDimension + 1) + j + xDimension
                                                   + 1][2]);

                                // cross product to determine normal and save the value: line0 x
                                // hypotenuse, line1 x hypotenuse
                                vLine[0].cross(vLine[2], crossProduct[0]);
                                vLine[1].cross(vLine[2], crossProduct[1]);
                                polygonNormals[(i * xDimension + j) * 2]
                                        .set(crossProduct[0].normalize());
                                polygonNormals[(i * xDimension + j) * 2 + 1]
                                        .set(crossProduct[1].normalize());
                            }
                        } // end getting the polygon normals

                        // calculate the vertex normals
                        Vector3f accumNormal = new Vector3f();
                        // for (int i = 0; i < vertexNormals.length; i++) {
                        for (int i = 0; i < 3; i++) {
                            accumNormal.set(0, 0, 0);
                            if (i > 1)
                                accumNormal.add(polygonNormals[i - 1]);
                            accumNormal.add(polygonNormals[i]);

                        }
                        /*********** Calculate vertex normals next"); */
                        //TODO: ElevationGrid not completed
                        // gvrMesh = new GVRMesh(gvrContext);
                    }
            } // end <ElevationGrid> node


            /********** Navigation Info **********/
            else if (qName.equalsIgnoreCase("NavigationInfo")) {
                    String name = "";
                    float[] avatarSize =
                            {
                                    0.25f, 1.6f, 0.75f
                            };
                    boolean headlight = true;
                    float speed = 1;
                    float transitionTime = 1;
                    float visibilityLimit = 0;

                    attributeValue = attributes.getValue("DEF");
                    if (attributeValue != null) {
                        name = attributeValue;
                    }
                    attributeValue = attributes.getValue("avatarSize");
                    if (attributeValue != null) {
                        avatarSize = parseFixedLengthFloatString(attributeValue, 3, false,
                                                                 true);
                        Log.e(TAG, "NavigationInfo avatarSize attribute not implemented. ");
                    }
                    attributeValue = attributes.getValue("headlight");
                    if (attributeValue != null) {
                        headlight = parseBooleanString(attributeValue);
                    }
                    attributeValue = attributes.getValue("speed");
                    if (attributeValue != null) {
                        speed = parseSingleFloatString(attributeValue, false, true);
                        Log.e(TAG, "NavigationInfo speed attribute not implemented. ");
                    }
                    attributeValue = attributes.getValue("transitionTime");
                    if (attributeValue != null) {
                        transitionTime = parseSingleFloatString(attributeValue, false, true);
                        Log.e(TAG,
                              "NavigationInfo transitionTime attribute not implemented. ");
                    }
                    attributeValue = attributes.getValue("type");
                    if (attributeValue != null) {
                        Log.e(TAG, "NavigationInfo type attribute not implemented. ");
                    }
                    attributeValue = attributes.getValue("visibilityLimit");
                    if (attributeValue != null) {
                        visibilityLimit = parseSingleFloatString(attributeValue, false, true);
                        Log.e(TAG,
                              "NavigationInfo visibilityLimit attribute not implemented. ");
                    }
                    if (headlight) {
                        GVRSceneObject headlightSceneObject = new GVRSceneObject(gvrContext);
                        GVRDirectLight headLight = new GVRDirectLight(gvrContext);
                        headlightSceneObject.attachLight(headLight);
                        headLight.setDiffuseIntensity(1, 1, 1, 1);
                        headlightSceneObject.setName("HeadLight");
                        cameraRigAtRoot.addChildObject(headlightSceneObject);
                    }

            } // end <NavigationInfo> node


            /********** Background **********/
            else if (qName.equalsIgnoreCase("Background")) {
                    float[] skycolor =
                            {
                                    0, 0, 0
                            };
                    String[] backUrl = {};
                    String[] bottomUrl = {};
                    String[] frontUrl = {};
                    String[] leftUrl = {};
                    String[] rightUrl = {};
                    String[] topUrl = {};
                    float transparency = 0;
                    float groundAngle = 0;

                    attributeValue = attributes.getValue("DEF");
                    if (attributeValue != null) {
                        Log.e(TAG, "Background DEF attribute not implemented. ");
                    }
                    attributeValue = attributes.getValue("groundColor");
                    if (attributeValue != null) {
                        Log.e(TAG, "Background groundColor attribute not implemented. ");
                    }
                    attributeValue = attributes.getValue("skyColor");
                    if (attributeValue != null) {
                        skycolor = parseFixedLengthFloatString(attributeValue, 3, true,
                                                               false);
                    }
                    attributeValue = attributes.getValue("backUrl");
                    if (attributeValue != null) {
                        backUrl = parseMFString(attributeValue);
                    }
                    attributeValue = attributes.getValue("bottomUrl");
                    if (attributeValue != null) {
                        bottomUrl = parseMFString(attributeValue);
                    }
                    attributeValue = attributes.getValue("frontUrl");
                    if (attributeValue != null) {
                        frontUrl = parseMFString(attributeValue);
                    }
                    attributeValue = attributes.getValue("leftUrl");
                    if (attributeValue != null) {
                        leftUrl = parseMFString(attributeValue);
                    }
                    attributeValue = attributes.getValue("rightUrl");
                    if (attributeValue != null) {
                        rightUrl = parseMFString(attributeValue);
                    }
                    attributeValue = attributes.getValue("topUrl");
                    if (attributeValue != null) {
                        topUrl = parseMFString(attributeValue);
                    }
                    attributeValue = attributes.getValue("transparency");
                    if (attributeValue != null) {
                        transparency = parseSingleFloatString(attributeValue, true, false);
                        Log.e(TAG, "Background transparency attribute not implemented. ");
                    }
                    attributeValue = attributes.getValue("groundAngle");
                    if (attributeValue != null) {
                        Log.e(TAG, "Background groundAngle attribute not implemented. ");
                        groundAngle = parseSingleFloatString(attributeValue, false, true);
                        if (groundAngle > (float) Math.PI / 2) {
                            groundAngle = (float) Math.PI / 2;
                            Log.e(TAG, "Background groundAngle cannot exceed PI/2.");
                        }
                    }

                    // if url's defined, use cube mapping for the background
                    if ((backUrl.length > 0) && (bottomUrl.length > 0)
                        && (frontUrl.length > 0) && (leftUrl.length > 0)
                        && (rightUrl.length > 0) && (topUrl.length > 0)) {

                        ArrayList<GVRTexture> textureList = new ArrayList<GVRTexture>(6);
                        GVRAssetLoader loader = gvrContext.getAssetLoader();
                        String urlAttribute = backUrl[0].substring(0,
                                                                   backUrl[0].indexOf("."));
                        int assetID = activityContext.getResources()
                                .getIdentifier(urlAttribute, "drawable",
                                               activityContext.getPackageName());
                        if (assetID != 0) {
                            textureList
                                    .add(loader.loadTexture(new GVRAndroidResource(
                                            gvrContext, assetID)));
                        }

                        urlAttribute = rightUrl[0].substring(0, rightUrl[0].indexOf("."));
                        assetID = activityContext.getResources()
                                .getIdentifier(urlAttribute, "drawable",
                                               activityContext.getPackageName());
                        if (assetID != 0) {
                            textureList
                                    .add(loader.loadTexture(new GVRAndroidResource(
                                            gvrContext, assetID)));
                        }

                        urlAttribute = frontUrl[0].substring(0, frontUrl[0].indexOf("."));
                        assetID = activityContext.getResources()
                                .getIdentifier(urlAttribute, "drawable",
                                               activityContext.getPackageName());
                        if (assetID != 0) {
                            textureList
                                    .add(loader.loadTexture(new GVRAndroidResource(
                                            gvrContext, assetID)));
                        }

                        urlAttribute = leftUrl[0].substring(0, leftUrl[0].indexOf("."));
                        assetID = activityContext.getResources()
                                .getIdentifier(urlAttribute, "drawable",
                                               activityContext.getPackageName());
                        if (assetID != 0) {
                            textureList
                                    .add(loader.loadTexture(new GVRAndroidResource(
                                            gvrContext, assetID)));
                        }

                        urlAttribute = topUrl[0].substring(0, topUrl[0].indexOf("."));
                        assetID = activityContext.getResources()
                                .getIdentifier(urlAttribute, "drawable",
                                               activityContext.getPackageName());
                        if (assetID != 0) {
                            textureList
                                    .add(loader.loadTexture(new GVRAndroidResource(
                                            gvrContext, assetID)));
                        }

                        urlAttribute = bottomUrl[0].substring(0, bottomUrl[0].indexOf("."));
                        assetID = activityContext.getResources()
                                .getIdentifier(urlAttribute, "drawable",
                                               activityContext.getPackageName());
                        if (assetID != 0) {
                            textureList
                                    .add(loader.loadTexture(new GVRAndroidResource(
                                            gvrContext, assetID)));
                        }

                        GVRCubeSceneObject mCubeEvironment = new GVRCubeSceneObject(
                                gvrContext, false, textureList);
                        mCubeEvironment.getTransform().setScale(CUBE_WIDTH, CUBE_WIDTH,
                                                                CUBE_WIDTH);

                        root.addChildObject(mCubeEvironment);
                    } else {
                        // Not cubemapping, then set default skyColor
                        gvrContext.getMainScene().setBackgroundColor(skycolor[0], skycolor[1], skycolor[2], 1);
                    }

            } // end <Background> node

            // These next few nodes are used once per file and thus moved
            //  to the end of the parsing's if-then-else statement

            /********** X3D **********/
            else if (qName.equalsIgnoreCase("x3d")) {
                    attributeValue = attributes.getValue("version");
                    if (attributeValue != null) {
                        // currently, we don't do anything with the version information
                    }
                    attributeValue = attributes.getValue("profile");
                    if (attributeValue != null) {
                        // currently, we don't do anything with the profile information
                    }

            }  //  end <X3D> node

            /********** Scene **********/
            else if (qName.equalsIgnoreCase("scene")) {
                    ;

                }  //  end <Sene> node

                /***** end of parsing the nodes currently parsed *****/
                else {
                    Log.e(TAG, "X3D node " + qName + " not implemented.");
                }
            }
        }

        @Override
        public void endElement(String uri, String localName, String qName)
                throws SAXException {
            if (qName.equalsIgnoreCase("Transform")) {
                if (!gvrGroupingNodeUSEd) {
                    if (currentSensor != null) {
                        // A GVRScene object was added between the parent and it's children.
                        // If the currentSensor points to the currentSceneObject, go up to
                        //   it's parent thus skipping past the sensor's sensor's GVRSceneObject
                        if (currentSensor.getGVRSceneObject() == currentSceneObject) {
                            currentSensor = null;
                            currentSceneObject = currentSceneObject.getParent();
                        }
                    }

                    if (currentSceneObject.getParent() == root)
                        currentSceneObject = null;
                    else {
                        String name = currentSceneObject.getName();
                        currentSceneObject = currentSceneObject.getParent();
                        while (currentSceneObject.getName()
                                       .equals(name + TRANSFORM_ROTATION_)
                               || currentSceneObject.getName()
                                       .equals(name + TRANSFORM_TRANSLATION_)
                               || currentSceneObject.getName().equals(name + TRANSFORM_SCALE_)
                               || currentSceneObject.getName().equals(name + TRANSFORM_CENTER_)
                               || currentSceneObject.getName()
                                       .equals(name + TRANSFORM_NEGATIVE_CENTER_)
                               || currentSceneObject.getName()
                                       .equals(name + TRANSFORM_SCALE_ORIENTATION_)
                               || currentSceneObject.getName()
                                       .equals(name + TRANSFORM_NEGATIVE_SCALE_ORIENTATION_)) {
                            currentSceneObject = currentSceneObject.getParent();
                        }
                    }
                }
                gvrGroupingNodeUSEd = false;
            } // end </Transform> parsing
            else if (qName.equalsIgnoreCase("Group")) {
                if (currentSensor != null) {
                    // A GVRScene object was added between the parent and it's children.
                    // If the currentSensor points to the currentSceneObject, go up to
                    //   it's parent thus skipping past the sensor's sensor's GVRSceneObject
                    if (currentSensor.getGVRSceneObject() == currentSceneObject) {
                        currentSensor = null;
                        currentSceneObject = currentSceneObject.getParent();
                    }
                }

                if (currentSceneObject.getParent() == root)
                    currentSceneObject = null;
                else
                    currentSceneObject = currentSceneObject.getParent();
            } else if (qName.equalsIgnoreCase("Shape")) {
                if (!gvrRenderingDataUSEd) {
                    // SHAPE node not being USEd (shared) elsewhere

                    // Shape containts Text
                    if (gvrTextViewSceneObject != null) {
                        gvrTextViewSceneObject.setTextColor((((0xFF << 8)
                                                              + (int) (shaderSettings.diffuseColor[0] * 255) << 8)
                                                             + (int) (shaderSettings.diffuseColor[1] * 255) << 8)
                                                            + (int) (shaderSettings.diffuseColor[2] * 255));
                        gvrTextViewSceneObject = null;
                    }

                    {
                        // UNIVERSAL_LIGHTS

                        if (!gvrMaterialUSEd) { // if GVRMaterial is NOT set by a USE statement.

                            if (meshAttachedSceneObject == null) {
                                gvrMaterial = shaderSettings.material;
                                gvrRenderData.setMaterial(gvrMaterial);
                            } else {
                                // This GVRSceneObject came with a GVRRenderData and GVRMaterial

                                // already attached.  Examples of this are Text or primitives
                                // such as the Box, Cone, Cylinder, Sphere

                                DefinedItem definedGRRenderingData = null;
                                if (gvrRenderData != null) {
                                    // <Shape> node created an unused gvrRenderData
                                    // Check if we had a DEF in Shape node so that we can point to

                                    // the new gvrRenderData
                                    for (DefinedItem definedItem : mDefinedItems) {
                                        if (definedItem.getGVRRenderData() == gvrRenderData) {
                                            definedGRRenderingData = definedItem;
                                            break;
                                        }
                                    }
                                }
                                gvrRenderData = meshAttachedSceneObject.getRenderData();
                                // reset the DEF item to now point to the shader
                                if (definedGRRenderingData != null)
                                    definedGRRenderingData.setGVRRenderData(gvrRenderData);
                                gvrMaterial = gvrRenderData.getMaterial();
                            }
                            // X3D doesn't have an ambient color so need to do color
                            // calibration tests on how to set this.
                            gvrMaterial.setVec4("diffuse_color",
<<<<<<< HEAD
                                                shaderSettings.diffuseColor[0],
                                                shaderSettings.diffuseColor[1],
                                                shaderSettings.diffuseColor[2], 1.0f);
=======
                                    shaderSettings.diffuseColor[0],
                                    shaderSettings.diffuseColor[1],
                                    shaderSettings.diffuseColor[2],
                                    (1.0f - shaderSettings.getTransparency()) );
>>>>>>> 75b48b42
                            gvrMaterial.setVec4("specular_color",
                                                shaderSettings.specularColor[0],
                                                shaderSettings.specularColor[1],
                                                shaderSettings.specularColor[2], 1.0f);
                            gvrMaterial.setVec4("emissive_color",
                                                shaderSettings.emissiveColor[0],
                                                shaderSettings.emissiveColor[1],
                                                shaderSettings.emissiveColor[2], 1.0f);
                            gvrMaterial.setFloat("specular_exponent",
                                    128.0f * shaderSettings.shininess);

                            if (!shaderSettings.getMaterialName().isEmpty()) {
                                DefinedItem definedItem = new DefinedItem(
                                        shaderSettings.getMaterialName());
                                definedItem.setGVRMaterial(gvrMaterial);
                                mDefinedItems.add(definedItem); // Add gvrMaterial to Array list
                                // of DEFined items Clones
                                // objects with USE
                            }

                            if (shaderSettings.texture != null) {
                                gvrMaterial.setTexture("diffuseTexture",
                                                       shaderSettings.texture);
                            }

                            // Appearance node thus far contains properties of GVRMaterial
                            // node
                            if (!shaderSettings.getAppearanceName().isEmpty()) {
                                DefinedItem definedItem = new DefinedItem(
                                        shaderSettings.getAppearanceName());
                                definedItem.setGVRMaterial(gvrMaterial);
                                mDefinedItems.add(definedItem);
                                // Add gvrMaterial to Array list
                                // of DEFined items Clones
                                // objects with USE
                            }

                            if ((shaderSettings.getTransparency() != 0) && (shaderSettings.getTransparency() != 1)) {
                                gvrRenderData.setRenderingOrder(GVRRenderingOrder.TRANSPARENT);
                            }

                        } // end ! gvrMaterialUSEd

                        gvrTexture = null;
                    }
                } // end !gvrRenderingDataUSEd

                if (meshAttachedSceneObject != null) {
                    // gvrRenderData already attached to a GVRSceneObject such as a
                    // Cone or Cylinder
                    meshAttachedSceneObject = null;
                } else
                    currentSceneObject.attachRenderData(gvrRenderData);

                if (shapeLODSceneObject != null) {
                    // if this GVRSceneObject is part of a Level-of-Detail
                    // then restore bck to the parent object
                    currentSceneObject = currentSceneObject.getParent();
                    shapeLODSceneObject = null;
                    lodManager.increment();
                }

                gvrMaterialUSEd = false; // for DEFine and USE, true if we encounter a
                // USE
                gvrRenderingDataUSEd = false; // for DEFine and USE gvrRenderingData for
                // x3d SHAPE node
                gvrRenderData = null;
            } // end of ending Shape node
            else if (qName.equalsIgnoreCase("Appearance")) {
                ;
            } else if (qName.equalsIgnoreCase("Material")) {
                ;
            } else if (qName.equalsIgnoreCase("ImageTexture")) {
                ;
            } else if (qName.equalsIgnoreCase("TextureTransform")) {
                ;
            } else if (qName.equalsIgnoreCase("IndexedFaceSet")) {
                if (reorganizeVerts) {
                    gvrVertexBuffer = meshCreator.organizeVertices(gvrIndexBuffer, true);
                    reorganizeVerts = false;
                }
                GVRMesh mesh = new GVRMesh(gvrContext, gvrVertexBuffer.getDescriptor());
                gvrRenderData.setMesh(mesh);
                mesh.setIndexBuffer(gvrIndexBuffer);
                mesh.setVertexBuffer(gvrVertexBuffer);
                gvrVertexBuffer = null;
                gvrIndexBuffer = null;
            } else if (qName.equalsIgnoreCase("Coordinate")) {
                // vertices.clear(); // clean up this Vector<Vertex> list.
            } else if (qName.equalsIgnoreCase("TextureCoordinate")) {
                // textureCoord.clear(); // clean up this Vector<TextureValues> list.
            } else if (qName.equalsIgnoreCase("Normal")) {
                // vertexNormal.clear(); // clean up this Vector<VertexNormal> list.
            } else if (qName.equalsIgnoreCase("DirectionalLight")) {
                ;
            } else if (qName.equalsIgnoreCase("PointLight")) {
                ;
            } else if (qName.equalsIgnoreCase("SpotLight")) {
                ;
            } else if (qName.equalsIgnoreCase("TimeSensor")) {
                ;
            } else if (qName.equalsIgnoreCase("PositionInterpolator")) {
                ;
            } else if (qName.equalsIgnoreCase("OrientationInterpolator")) {
                ;
            } else if (qName.equalsIgnoreCase("ROUTE")) {
                ;
            } else if (qName.equalsIgnoreCase("TouchSensor")) {
                ;
            } else if (qName.equalsIgnoreCase("ProximitySensor")) {
                currentSensor = null;
            } else if (qName.equalsIgnoreCase("Text")) {
                gvrTextViewSceneObject = new GVRTextViewSceneObject(gvrContext,
                        Text_FontParams.nameFontStyle,
                        Text_FontParams.string, Text_FontParams.family, Text_FontParams.justify,
                        Text_FontParams.spacing, Text_FontParams.size, Text_FontParams.style);

                GVRRenderData gvrRenderData = gvrTextViewSceneObject.getRenderData();
                gvrRenderData.setRenderingOrder(GVRRenderData.GVRRenderingOrder.TRANSPARENT);

                gvrTextViewSceneObject.setTextColor(Color.WHITE); // default
                gvrTextViewSceneObject.setBackgroundColor(Color.TRANSPARENT); // default
                currentSceneObject.addChildObject(gvrTextViewSceneObject);
            } else if (qName.equalsIgnoreCase("FontStyle")) {
                ;
            } else if (qName.equalsIgnoreCase("Billboard")) {
                ;
            } else if (qName.equalsIgnoreCase("Anchor")) {
                if (currentSceneObject.getParent() == root)
                    currentSceneObject = null;
                else
                    currentSceneObject = currentSceneObject.getParent();
                currentSensor = null;
            } else if (qName.equalsIgnoreCase("Inline")) {
                ;
            } else if (qName.equalsIgnoreCase("LOD")) {
                ;
            } else if (qName.equalsIgnoreCase("Box")) {
                ;
            } else if (qName.equalsIgnoreCase("Cone")) {
                ;
            } else if (qName.equalsIgnoreCase("Cylinder")) {
                ;
            } else if (qName.equalsIgnoreCase("Sphere")) {
                ;
            }

            /*********
             * Less frequently used commands and thus moved to end of a long
             * if-then-else.
             ********/
            else if (qName.equalsIgnoreCase("Viewpoint")) {
                    ;
            } else if (qName.equalsIgnoreCase("Script")) {
                javaScriptCode = JAVASCRIPT_IMPORT_PACKAGE + '\n' + javaScriptCode + '\n';
                currentScriptObject.setJavaScriptCode(javaScriptCode);
                if ( animationInteractivityManager.V8JavaScriptEngine) {
                    GVRJavascriptV8File gvrJavascriptV8File = new GVRJavascriptV8File(gvrContext, javaScriptCode);
                    currentScriptObject.setGVRJavascriptV8File( gvrJavascriptV8File );
                }
                else {
                    // using Mozila Rhino js engine
                    GVRJavascriptScriptFile gvrJavascriptScriptFile = new GVRJavascriptScriptFile(gvrContext, javaScriptCode);
                    currentScriptObject.setGVRJavascriptScriptFile(gvrJavascriptScriptFile);
                }
                scriptObjects.add(currentScriptObject);

                parseJavaScript = false;
                currentScriptObject = null;
            } else if (qName.equalsIgnoreCase("field")) {
                ; // embedded inside a <SCRIPT> node
            } else if (qName.equalsIgnoreCase("BooleanToggle")) {
                ;
            } else if (qName.equalsIgnoreCase("NavigationInfo")) {
                ;
            } else if (qName.equalsIgnoreCase("Background")) {
                ;
            } else if (qName.equalsIgnoreCase("ElevationGrid")) {
                ;
            }
            /*********
             * These are once per file commands and thus moved to the end of the
             * if-then-else statement
             ********/
            else if (qName.equalsIgnoreCase("scene")) {
                // Now that the scene is over, we can set construct the animations since
                // we now have all the ROUTES, and set up either the default or an actual
                // camera based on a <Viewpoint> in the scene.

                // First, set up the camera / Viewpoint
                // The camera rig is indirectly attached to the root

                if (cameraRigAtRoot != null) {

                    GVRCameraRig mainCameraRig = gvrContext.getMainScene().getMainCameraRig();

                    float[] cameraPosition = {0, 0, 10}; // X3D's default camera position
                    if ( !viewpoints.isEmpty()) {

                        // X3D file contained a <Viewpoint> node.
                        // Per X3D spec., when there is 1 or more Viewpoints in the
                        // X3D file, init with the first viewpoint in the X3D file
                        Viewpoint viewpoint = viewpoints.firstElement();
                        viewpoint.setIsBound(true);
                        cameraPosition = viewpoint.getPosition();
                    } // <Viewpoint> node existed
                    mainCameraRig.getTransform().setPosition(cameraPosition[0], cameraPosition[1], cameraPosition[2]);
                    GVRCursorController gazeController = null;
                    GVRInputManager inputManager = gvrContext.getInputManager();

                    // Set up cursor based on camera position
                    List<GVRCursorController> controllerList = inputManager.getCursorControllers();

                    for(GVRCursorController controller: controllerList){
                        if(controller.getControllerType() == GVRControllerType.GAZE);
                        {
                            gazeController = controller;
                            break;
                        }
                    }
                    if ( gazeController != null) {
                        gazeController.setOrigin(cameraPosition[0], cameraPosition[1], cameraPosition[2]);
                    }
                } // end setting based on new camera rig

                animationInteractivityManager.initAnimationsAndInteractivity();
                // Need to build a JavaScript function that constructs the
                // X3D data type objects used with a SCRIPT.
                // Scripts can also have an initialize() method.
                animationInteractivityManager.InitializeScript();

            } // end </scene>
            else if (qName.equalsIgnoreCase("x3d")) {
                ;
            } // end </x3d>
        }


        @Override
        public void characters(char ch[], int start, int length) throws SAXException {
            if (parseJavaScript) {
                // Each JavaScript must start with the importPackage line
                // to include the X3D Data types like SFColor
                String js = "";
                boolean leadingNonprintChars = true;
                for (int i = start; i < length; i++) {
                    if ((ch[i] == ' ') || (ch[i] == '\t')) {
                        if (!leadingNonprintChars && (ch[i] == ' ')) {
                            js += ch[i];
                        }
                    } else {
                        js += ch[i];
                        leadingNonprintChars = false;
                    }
                }
                javaScriptCode += js;
            }
        }  //  end characters method

    } // end UserHandler

    public void Parse(InputStream inputStream, ShaderSettings shaderSettings) {
        try {
            this.shaderSettings = shaderSettings;

            // Parse the initial X3D file
            SAXParserFactory factory = SAXParserFactory.newInstance();
            SAXParser saxParser = factory.newSAXParser();
            UserHandler userhandler = new UserHandler();
            saxParser.parse(inputStream, userhandler);

            // parse the Inline files
            if (inlineObjects.size() != 0) {
                for (int i = 0; i < inlineObjects.size(); i++) {
                    InlineObject inlineObject = inlineObjects.get(i);
                    String[] urls = inlineObject.getURL();
                    for (int j = 0; j < urls.length; j++) {
                        GVRAndroidResource gvrAndroidResource = null;
                        try {
                            gvrAndroidResource = new GVRAndroidResource(gvrContext, urls[j]);
                            inputStream = gvrAndroidResource.getStream();
                            currentSceneObject = inlineObject.getInlineGVRSceneObject();
                            saxParser.parse(inputStream, userhandler);
                        } catch (FileNotFoundException e) {
                            Log.e(TAG,
                                  "Inline file reading: GVRAndroidResource File Not Found Exception: "
                                  + e);
                        } catch (IOException ioException) {
                            Log.e(TAG,
                                  "Inline file reading: GVRAndroidResource IOException url["
                                  + j + "] url " + urls[j]);
                            Log.e(TAG, "Inline file reading: " + ioException.toString());
                        } catch (Exception exception) {
                            Log.e(TAG, "Inline file reading: GVRAndroidResource Exception: "
                                       + exception);
                        }
                    }
                }
            }
        } catch (Exception exception) {
            Log.e(TAG, "Parse call: Exception = " + exception);
            exception.printStackTrace();
        }

    } // end Parse
}<|MERGE_RESOLUTION|>--- conflicted
+++ resolved
@@ -3495,16 +3495,10 @@
                             // X3D doesn't have an ambient color so need to do color
                             // calibration tests on how to set this.
                             gvrMaterial.setVec4("diffuse_color",
-<<<<<<< HEAD
                                                 shaderSettings.diffuseColor[0],
                                                 shaderSettings.diffuseColor[1],
-                                                shaderSettings.diffuseColor[2], 1.0f);
-=======
-                                    shaderSettings.diffuseColor[0],
-                                    shaderSettings.diffuseColor[1],
-                                    shaderSettings.diffuseColor[2],
-                                    (1.0f - shaderSettings.getTransparency()) );
->>>>>>> 75b48b42
+                                                shaderSettings.diffuseColor[2],
+                                                (1.0f - shaderSettings.getTransparency()) );
                             gvrMaterial.setVec4("specular_color",
                                                 shaderSettings.specularColor[0],
                                                 shaderSettings.specularColor[1],
